--- conflicted
+++ resolved
@@ -59,10 +59,6 @@
 
       - name: Upload Kubesec scan results to GitHub Security tab
         if: ${{ steps.save_result.outputs.result != '[]' }}
-<<<<<<< HEAD
-        uses: github/codeql-action/upload-sarif@a34ca99b4610d924e04c68db79e503e1f79f9f02 # v2.1.39
-=======
         uses: github/codeql-action/upload-sarif@0ba4244466797eb048eb91a6cd43d5c03ca8bd05 # v2.21.2
->>>>>>> 3801d9d0
         with:
           sarif_file: ${{ matrix.value }}.sarif