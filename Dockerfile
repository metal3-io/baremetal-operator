--- conflicted
+++ resolved
@@ -1,7 +1,3 @@
-<<<<<<< HEAD
-FROM registry.svc.ci.openshift.org/ocp/builder:rhel-8-golang-1.15-openshift-4.7 AS builder
-WORKDIR /go/src/github.com/metal3-io/baremetal-operator
-=======
 # Build the manager binary
 FROM registry.hub.docker.com/library/golang:1.15.3 AS builder
 
@@ -13,14 +9,17 @@
 COPY go.sum go.sum
 RUN go mod download
 
->>>>>>> 1023cbf7
 COPY . .
-RUN make build
-RUN make tools
+RUN CGO_ENABLED=0 GOOS=linux GOARCH=amd64 GO111MODULE=on go build -a -o baremetal-operator main.go
 
-FROM registry.svc.ci.openshift.org/ocp/4.7:base
-COPY --from=builder /go/src/github.com/metal3-io/baremetal-operator/bin/manager /baremetal-operator
-COPY --from=builder /go/src/github.com/metal3-io/baremetal-operator/bin/get-hardware-details /
-COPY --from=builder /go/src/github.com/metal3-io/baremetal-operator/bin/make-bm-worker /
-COPY --from=builder /go/src/github.com/metal3-io/baremetal-operator/bin/make-virt-host /
-RUN if ! rpm -q genisoimage; then yum install -y genisoimage && yum clean all && rm -rf /var/cache/yum/*; fi+# Copy the controller-manager into a thin image
+# BMO has a dependency preventing us to use the static one,
+# using the base one instead
+FROM gcr.io/distroless/base:latest
+WORKDIR /
+COPY --from=builder /workspace/baremetal-operator .
+USER nonroot:nonroot
+ENTRYPOINT ["/baremetal-operator"]
+
+LABEL io.k8s.display-name="Metal3 BareMetal Operator" \
+      io.k8s.description="This is the image for the Metal3 BareMetal Operator."