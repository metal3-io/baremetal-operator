--- conflicted
+++ resolved
@@ -284,28 +284,14 @@
 
 [[projects]]
   branch = "master"
-<<<<<<< HEAD
-  digest = "1:8ec8e8a30ea1c7895d295ea0e1fb9fb118a77a4698367579f8de47c99fbbf89b"
-  name = "github.com/gophercloud/utils"
-  packages = ["openstack/baremetal/v1/nodes"]
-  pruneopts = "NT"
-  revision = "25f1b77b8c0367b43939dbb20f5dd12e3c9b0053"
-
-[[projects]]
-  digest = "1:c64d81bb49f6d8b684ea4d3155d691196841ddb964d517a84b05be38bf96971d"
-  name = "github.com/grpc-ecosystem/grpc-gateway"
-=======
   digest = "1:97972f03fbf34ec4247ddc78ddb681389c468c020492aa32b109744a54fc0c14"
   name = "github.com/gregjones/httpcache"
->>>>>>> fc67cc20
-  packages = [
-    "internal",
-    "runtime",
-    "utilities",
-  ]
-  pruneopts = "NT"
-  revision = "cd0c8ef3533e9c04e6520cac37a81fe262fb0b34"
-  version = "v1.9.2"
+  packages = [
+    ".",
+    "diskcache",
+  ]
+  pruneopts = "NT"
+  revision = "c63ab54fda8f77302f8d414e19933f2b6026a089"
 
 [[projects]]
   digest = "1:52094d0f8bdf831d1a2401e9b6fee5795fdc0b2a2d1f8bb1980834c289e79129"
