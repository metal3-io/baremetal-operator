<<<<<<< HEAD
# Force dep to vendor the code generators, which aren't imported just used at dev time.
required = [
  "k8s.io/code-generator/cmd/defaulter-gen",
  "k8s.io/code-generator/cmd/deepcopy-gen",
  "k8s.io/code-generator/cmd/conversion-gen",
  "k8s.io/code-generator/cmd/client-gen",
  "k8s.io/code-generator/cmd/lister-gen",
  "k8s.io/code-generator/cmd/informer-gen",
  "k8s.io/kube-openapi/cmd/openapi-gen",
  "k8s.io/gengo/args",
  "github.com/pkg/errors",
  "github.com/gophercloud/gophercloud",
]

[[override]]
  name = "k8s.io/kube-openapi"
  revision = "0cf8f7e6ed1d2e3d47d02e3b6e559369af24d803"

[[override]]
  name = "k8s.io/code-generator"
  version = "kubernetes-1.14.0"

[[override]]
  name = "k8s.io/api"
  version = "kubernetes-1.14.0"

[[override]]
  name = "k8s.io/apiextensions-apiserver"
  version = "kubernetes-1.14.0"

[[override]]
  name = "k8s.io/apimachinery"
  version = "kubernetes-1.14.0"

[[override]]
  name = "k8s.io/client-go"
  version = "kubernetes-1.14.0"
=======
[[override]]
  name = "k8s.io/api"
  # revision for tag "kubernetes-1.16.2"
  revision = "35e52d86657aba06859dd22099bfa14faf1effb2"
  
[[override]]
  name = "k8s.io/apiextensions-apiserver"
  # revision for tag "kubernetes-1.16.2"
  revision = "5357c4baaf6562e4d37c9afc9fef99bd16d76a9f"

[[override]]
  name = "k8s.io/apimachinery"
  # revision for tag "kubernetes-1.16.2"
  revision = "a2eda9f80ab8a454a81bdde16d62a1afe5f931c0"

[[override]]
  name = "k8s.io/client-go"
  # revision for tag "kubernetes-1.16.2"
  revision = "bec269661e48cb1e5fbb0d037f356ffe9e9978a0"
>>>>>>> bc63fde3

[[override]]
  name = "github.com/coreos/prometheus-operator"
  version = "=v0.34.0"

[[override]]
  name = "sigs.k8s.io/controller-runtime"
<<<<<<< HEAD
  # Pin the latest master HEAD to get support webhooks
  # which are not yet released
  revision="96b67f231945a8e8550dbdd8bfbd550a0c68097b"

[[constraint]]
  name = "github.com/gophercloud/gophercloud"
  revision = "2d40ff7a3874e2b376ff245d549e7757048cd65c"
=======
  branch = "master"
>>>>>>> bc63fde3

[[constraint]]
  name = "github.com/operator-framework/operator-sdk"
  version = "=v0.12.0"

<<<<<<< HEAD
# We need to specify fsnotify source to avoid dep panic
# https://github.com/golang/dep/issues/1799
[[override]]
  name = "gopkg.in/fsnotify.v1"
  source = "https://github.com/fsnotify/fsnotify.git"

[prune]
  go-tests = true
  non-go = true

  [[prune.project]]
    name = "k8s.io/code-generator"
    non-go = false
=======
[[override]]
  name = "gopkg.in/fsnotify.v1"
  source = "https://github.com/fsnotify/fsnotify.git"
>>>>>>> bc63fde3
<|MERGE_RESOLUTION|>--- conflicted
+++ resolved
@@ -1,47 +1,8 @@
-<<<<<<< HEAD
-# Force dep to vendor the code generators, which aren't imported just used at dev time.
-required = [
-  "k8s.io/code-generator/cmd/defaulter-gen",
-  "k8s.io/code-generator/cmd/deepcopy-gen",
-  "k8s.io/code-generator/cmd/conversion-gen",
-  "k8s.io/code-generator/cmd/client-gen",
-  "k8s.io/code-generator/cmd/lister-gen",
-  "k8s.io/code-generator/cmd/informer-gen",
-  "k8s.io/kube-openapi/cmd/openapi-gen",
-  "k8s.io/gengo/args",
-  "github.com/pkg/errors",
-  "github.com/gophercloud/gophercloud",
-]
-
-[[override]]
-  name = "k8s.io/kube-openapi"
-  revision = "0cf8f7e6ed1d2e3d47d02e3b6e559369af24d803"
-
-[[override]]
-  name = "k8s.io/code-generator"
-  version = "kubernetes-1.14.0"
-
-[[override]]
-  name = "k8s.io/api"
-  version = "kubernetes-1.14.0"
-
-[[override]]
-  name = "k8s.io/apiextensions-apiserver"
-  version = "kubernetes-1.14.0"
-
-[[override]]
-  name = "k8s.io/apimachinery"
-  version = "kubernetes-1.14.0"
-
-[[override]]
-  name = "k8s.io/client-go"
-  version = "kubernetes-1.14.0"
-=======
 [[override]]
   name = "k8s.io/api"
   # revision for tag "kubernetes-1.16.2"
   revision = "35e52d86657aba06859dd22099bfa14faf1effb2"
-  
+
 [[override]]
   name = "k8s.io/apiextensions-apiserver"
   # revision for tag "kubernetes-1.16.2"
@@ -56,7 +17,6 @@
   name = "k8s.io/client-go"
   # revision for tag "kubernetes-1.16.2"
   revision = "bec269661e48cb1e5fbb0d037f356ffe9e9978a0"
->>>>>>> bc63fde3
 
 [[override]]
   name = "github.com/coreos/prometheus-operator"
@@ -64,38 +24,14 @@
 
 [[override]]
   name = "sigs.k8s.io/controller-runtime"
-<<<<<<< HEAD
-  # Pin the latest master HEAD to get support webhooks
-  # which are not yet released
-  revision="96b67f231945a8e8550dbdd8bfbd550a0c68097b"
-
-[[constraint]]
-  name = "github.com/gophercloud/gophercloud"
-  revision = "2d40ff7a3874e2b376ff245d549e7757048cd65c"
-=======
   branch = "master"
->>>>>>> bc63fde3
 
 [[constraint]]
   name = "github.com/operator-framework/operator-sdk"
   version = "=v0.12.0"
 
-<<<<<<< HEAD
 # We need to specify fsnotify source to avoid dep panic
 # https://github.com/golang/dep/issues/1799
 [[override]]
   name = "gopkg.in/fsnotify.v1"
-  source = "https://github.com/fsnotify/fsnotify.git"
-
-[prune]
-  go-tests = true
-  non-go = true
-
-  [[prune.project]]
-    name = "k8s.io/code-generator"
-    non-go = false
-=======
-[[override]]
-  name = "gopkg.in/fsnotify.v1"
-  source = "https://github.com/fsnotify/fsnotify.git"
->>>>>>> bc63fde3
+  source = "https://github.com/fsnotify/fsnotify.git"