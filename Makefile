TEST_NAMESPACE = operator-test
RUN_NAMESPACE = metal3
GO_TEST_FLAGS = $(VERBOSE)
DEBUG = --debug
SETUP = --no-setup

# See pkg/version.go for details
GIT_COMMIT="$(shell git rev-parse --verify 'HEAD^{commit}')"
export LDFLAGS="-X github.com/metal3-io/baremetal-operator/pkg/version.Raw=$(shell git describe --always --abbrev=40 --dirty) -X github.com/metal3-io/baremetal-operator/pkg/version.Commit=${GIT_COMMIT}"

# Set some variables the operator expects to have in order to work
# Those need to be the same as in deploy/ironic_ci.env
export OPERATOR_NAME=baremetal-operator
export DEPLOY_KERNEL_URL=http://172.22.0.1:6180/images/ironic-python-agent.kernel
export DEPLOY_RAMDISK_URL=http://172.22.0.1:6180/images/ironic-python-agent.initramfs
export IRONIC_ENDPOINT=http://localhost:6385/v1/
export IRONIC_INSPECTOR_ENDPOINT=http://localhost:5050/v1/
export GO111MODULE=on
export GOFLAGS=

.PHONY: help
help:  ## Display this help
	@awk 'BEGIN {FS = ":.*##"; printf "\nUsage:\n  make \033[36m<target>\033[0m\n"} /^[a-zA-Z_-]+:.*?##/ { printf "  \033[36m%-15s\033[0m %s\n", $$1, $$2 } /^##@/ { printf "\n\033[1m%s\033[0m\n", substr($$0, 5) } ' $(MAKEFILE_LIST)
	@echo
	@echo "Variables:"
	@echo "  TEST_NAMESPACE   -- project name to use ($(TEST_NAMESPACE))"
	@echo "  SETUP            -- controls the --no-setup flag ($(SETUP))"
	@echo "  GO_TEST_FLAGS    -- flags to pass to --go-test-flags ($(GO_TEST_FLAGS))"
	@echo "  DEBUG            -- debug flag, if any ($(DEBUG))"

.PHONY: test
test: fmt generate lint vet unit ## Run common developer tests

.PHONY: generate
<<<<<<< HEAD
generate:
	operator-sdk generate k8s
=======
generate: bin/operator-sdk ## Run the operator-sdk code generator
	./bin/operator-sdk generate $(VERBOSE) k8s
	./bin/operator-sdk generate $(VERBOSE) crds
>>>>>>> 22f98ae3
	openapi-gen \
		--input-dirs ./pkg/apis/metal3/v1alpha1 \
		--output-package ./pkg/apis/metal3/v1alpha1 \
		--output-base "" \
		--output-file-base zz_generated.openapi \
		--report-filename "-" \
		--go-header-file /dev/null
<<<<<<< HEAD
=======

bin/operator-sdk: bin
	make -C tools/operator-sdk install

bin:
	mkdir -p bin
>>>>>>> 22f98ae3

.PHONY: travis
travis: unit-verbose lint

.PHONY: unit
unit: ## Run unit tests
	go test $(GO_TEST_FLAGS) ./cmd/... ./pkg/...

.PHONY: unit-cover
unit-cover: ## Run unit tests with code coverage
	go test -coverprofile=cover.out $(GO_TEST_FLAGS) ./cmd/... ./pkg/...
	go tool cover -func=cover.out

.PHONY: unit-cover-html
unit-cover-html:
	go test -coverprofile=cover.out $(GO_TEST_FLAGS) ./cmd/... ./pkg/...
	go tool cover -html=cover.out

.PHONY: unit-verbose
unit-verbose: ## Run unit tests with verbose output
	VERBOSE=-v make unit

.PHONY: linters
linters: sec lint generate-check fmt-check vet ## Run all linters

.PHONY: vet
vet: ## Run go vet
	go vet ./pkg/... ./cmd/...

<<<<<<< HEAD
.PHONY: golint-check
lint: $GOPATH/bin/golint
	find ./pkg ./cmd -type f -name \*.go  |grep -v zz_ | xargs -L1 golint -set_exit_status

.PHONY: generate-check
generate-check:
	./hack/generate.sh

.PHONY: generate-check-local
generate-check-local:
	IS_CONTAINER=local ./hack/generate.sh
=======
.PHONY: lint
lint: golint-binary ## Run golint
	find ./pkg ./cmd -type f -name \*.go  |grep -v zz_ | xargs -L1 golint -set_exit_status
>>>>>>> 22f98ae3

.PHONY: generate-check
generate-check:
	./hack/generate.sh

.PHONY: generate-check-local
generate-check-local:
	IS_CONTAINER=local ./hack/generate.sh

.PHONY: sec
sec: $GOPATH/bin/gosec
	gosec -severity medium --confidence medium -quiet ./pkg/... ./cmd/...

$GOPATH/bin/gosec:
	go get -u github.com/securego/gosec/cmd/gosec

.PHONY: golint-binary
golint-binary:
	which golint 2>&1 >/dev/null || $(MAKE) $GOPATH/bin/golint
$GOPATH/bin/golint:
	go get -u golang.org/x/lint/golint

.PHONY: fmt
fmt: ## Run gofmt and write changes to each file
	gofmt -l -w ./pkg ./cmd

.PHONY: fmt-check
fmt-check: ## Run gofmt and report an error if any changes are made
	./hack/gofmt.sh

.PHONY: docs
docs: $(patsubst %.dot,%.png,$(wildcard docs/*.dot))

%.png: %.dot
	dot -Tpng $< >$@

.PHONY: e2e-local
e2e-local:
	operator-sdk test local ./test/e2e \
		--namespace $(TEST_NAMESPACE) \
		--up-local $(SETUP) \
		$(DEBUG) --go-test-flags "$(GO_TEST_FLAGS)"

.PHONY: run
run: ## Run the operator outside of a cluster in development mode
	operator-sdk run --local \
		--go-ldflags=$(LDFLAGS) \
		--watch-namespace=$(RUN_NAMESPACE) \
		--operator-flags="-dev"

.PHONY: demo
demo: ## Run the operator outside of a cluster using the demo driver
	operator-sdk run --local \
		--go-ldflags=$(LDFLAGS) \
		--watch-namespace=$(RUN_NAMESPACE) \
		--operator-flags="-dev -demo-mode"

.PHONY: docker
docker: docker-operator docker-sdk docker-golint ## Build docker images

.PHONY: docker-operator
docker-operator:
	docker build . -f build/Dockerfile

.PHONY: docker-sdk
docker-sdk:
	docker build . -f hack/Dockerfile.operator-sdk

.PHONY: docker-golint
docker-golint:
	docker build . -f hack/Dockerfile.golint

.PHONY: build
build: ## Build the operator binary
	@echo LDFLAGS=$(LDFLAGS)
<<<<<<< HEAD
	go build -mod=vendor -o build/_output/bin/baremetal-operator cmd/manager/main.go

.PHONY: tools
tools:
	@echo LDFLAGS=$(LDFLAGS)
	go build -mod=vendor -o build/_output/bin/get-hardware-details cmd/get-hardware-details/main.go
=======
	go build -ldflags $(LDFLAGS) -o build/_output/bin/baremetal-operator cmd/manager/main.go

.PHONY: tools
tools:
	go build -o build/_output/bin/get-hardware-details cmd/get-hardware-details/main.go
>>>>>>> 22f98ae3

.PHONY: deploy
deploy:
	cd deploy && kustomize edit set namespace $(RUN_NAMESPACE) && cd ..
	kustomize build deploy | kubectl apply -f -<|MERGE_RESOLUTION|>--- conflicted
+++ resolved
@@ -32,14 +32,9 @@
 test: fmt generate lint vet unit ## Run common developer tests
 
 .PHONY: generate
-<<<<<<< HEAD
-generate:
-	operator-sdk generate k8s
-=======
 generate: bin/operator-sdk ## Run the operator-sdk code generator
 	./bin/operator-sdk generate $(VERBOSE) k8s
 	./bin/operator-sdk generate $(VERBOSE) crds
->>>>>>> 22f98ae3
 	openapi-gen \
 		--input-dirs ./pkg/apis/metal3/v1alpha1 \
 		--output-package ./pkg/apis/metal3/v1alpha1 \
@@ -47,15 +42,12 @@
 		--output-file-base zz_generated.openapi \
 		--report-filename "-" \
 		--go-header-file /dev/null
-<<<<<<< HEAD
-=======
 
 bin/operator-sdk: bin
 	make -C tools/operator-sdk install
 
 bin:
 	mkdir -p bin
->>>>>>> 22f98ae3
 
 .PHONY: travis
 travis: unit-verbose lint
@@ -85,23 +77,9 @@
 vet: ## Run go vet
 	go vet ./pkg/... ./cmd/...
 
-<<<<<<< HEAD
-.PHONY: golint-check
-lint: $GOPATH/bin/golint
-	find ./pkg ./cmd -type f -name \*.go  |grep -v zz_ | xargs -L1 golint -set_exit_status
-
-.PHONY: generate-check
-generate-check:
-	./hack/generate.sh
-
-.PHONY: generate-check-local
-generate-check-local:
-	IS_CONTAINER=local ./hack/generate.sh
-=======
 .PHONY: lint
 lint: golint-binary ## Run golint
 	find ./pkg ./cmd -type f -name \*.go  |grep -v zz_ | xargs -L1 golint -set_exit_status
->>>>>>> 22f98ae3
 
 .PHONY: generate-check
 generate-check:
@@ -177,20 +155,11 @@
 .PHONY: build
 build: ## Build the operator binary
 	@echo LDFLAGS=$(LDFLAGS)
-<<<<<<< HEAD
-	go build -mod=vendor -o build/_output/bin/baremetal-operator cmd/manager/main.go
-
-.PHONY: tools
-tools:
-	@echo LDFLAGS=$(LDFLAGS)
-	go build -mod=vendor -o build/_output/bin/get-hardware-details cmd/get-hardware-details/main.go
-=======
-	go build -ldflags $(LDFLAGS) -o build/_output/bin/baremetal-operator cmd/manager/main.go
+	go build -mod=vendor -ldflags $(LDFLAGS) -o build/_output/bin/baremetal-operator cmd/manager/main.go
 
 .PHONY: tools
 tools:
 	go build -o build/_output/bin/get-hardware-details cmd/get-hardware-details/main.go
->>>>>>> 22f98ae3
 
 .PHONY: deploy
 deploy:
