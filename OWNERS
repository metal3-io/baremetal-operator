--- conflicted
+++ resolved
@@ -12,12 +12,12 @@
   - zaneb
 # review == this code is good /lgtm
 reviewers:
-<<<<<<< HEAD
   - andfasano
   - ardaguclu
   - bfournie
   - dhellmann
   - dtantsur
+  - elfosardo
   - hardys
   - honza
   - kirankt
@@ -25,16 +25,7 @@
   - russellb
   - sadasu
   - zaneb
-=======
- - ardaguclu
- - bfournie
- - elfosardo
- - honza
- - dukov
- - furkatgofurov7
- - kashifest
- - s3rj1k
->>>>>>> 93e73281
+
 
 # Bugzilla Information
 component: "Bare Metal Hardware Provisioning"
