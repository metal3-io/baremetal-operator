--- conflicted
+++ resolved
@@ -12,7 +12,6 @@
   - zaneb
 # review == this code is good /lgtm
 reviewers:
-<<<<<<< HEAD
   - andfasano
   - ardaguclu
   - bfournie
@@ -27,18 +26,6 @@
   - sadasu
   - zaneb
 
-=======
- - ardaguclu
- - bfournie
- - elfosardo
- - dukov
- - furkatgofurov7
- - lentzi90
- - s3rj1k
- - tuminoid
- - zhouhao3
->>>>>>> df6f7298
-
 # Bugzilla Information
 component: "Bare Metal Hardware Provisioning"
 subcomponent: "baremetal-operator"