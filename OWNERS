--- conflicted
+++ resolved
@@ -1,9 +1,7 @@
 # approval == this is a good idea /approve
 approvers:
-<<<<<<< HEAD
   - andfasano
   - asalkeld
-  - dhellmann
   - dtantsur
   - hardys
   - honza
@@ -14,15 +12,6 @@
   - stbenjam
   - zaneb
 # review == this code is good /lgtm
-=======
- - dtantsur
- - hardys
- - maelk
- - russellb
- - stbenjam
- - zaneb
-
->>>>>>> 22484ec5
 reviewers:
   - andfasano
   - asalkeld
