--- conflicted
+++ resolved
@@ -325,9 +325,8 @@
 	case metal3api.StateDeleting:
 		// In the deleting state the whole idea is to de-register the host
 		return
-<<<<<<< HEAD
-	case metal3v1alpha1.StateRegistering:
-	case metal3v1alpha1.StateInspecting, metal3v1alpha1.StatePreparing:
+	case metal3api.StateRegistering:
+	case metal3api.StateInspecting, metal3api.StatePreparing:
 		// The Infrastructure operator in RHACM <=2.4 does not supply a
 		// controller for PreprovisioningImages with an InfraEnv label, (which
 		// the default controller ignores) but an image will be required
@@ -335,16 +334,13 @@
 		// never has work to do in Preparing, so it is safe to disable
 		// registration in that state. In later versions, where the controller
 		// is available and we need images, inspection will not be disabled.
-		if _, hasInfraEnv := hsm.Host.Labels["infraenvs.agent-install.openshift.io"]; hsm.NextState == metal3v1alpha1.StateInspecting || hasInfraEnv {
+		if _, hasInfraEnv := hsm.Host.Labels["infraenvs.agent-install.openshift.io"]; hsm.NextState == metal3api.StateInspecting || hasInfraEnv {
 			if inspectionDisabled(hsm.Host) {
 				// No need to register if we are not actually going to inspect
 				return
 			}
 		}
 		fallthrough
-=======
-	case metal3api.StateRegistering:
->>>>>>> dabe5e14
 	default:
 		if hsm.Host.Status.ErrorType == metal3api.RegistrationError ||
 			!hsm.Host.Status.GoodCredentials.Match(*info.bmcCredsSecret) {
