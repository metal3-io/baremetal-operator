# API and Resource Definitions

## BareMetalHost

**Metal³** introduces the concept of **BareMetalHost** resource, which
defines a physical host and its properties. The **BareMetalHost** embeds
two well differentiated sections, the bare metal host specification
and its current status.

### Pausing reconciliation

It is possible to pause the reconciliation of a BareMetalHost object by adding
an annotation `baremetalhost.metal3.io/paused`. **Metal³**  provider sets the
value of this annotation as `metal3.io/capm3` when the cluster to which the
**BareMetalHost** belongs, is paused and removes it when the cluster is
not paused. If you want to pause the reconciliation of **BareMetalHost** you can
put any value on this annotation **other than `metal3.io/capm3`**. Please make
sure that you remove the annotation  **only if the value of the annotation is
not `metal3.io/capm3`, but another value that you have provided**. Removing the
annotation will enable the reconciliation again.

### BareMetalHost spec

The *BareMetalHost's* *spec* defines the desire state of the host. It contains
mainly, but not only, provisioning details.

#### Spec fields

* *bmc* -- The connection information for the BMC (Baseboard Management
  Controller) on the host.
  * *address* -- The URL for communicating with the BMC controller, based
    on the provider being used, the URL will look as follows:
    * IPMI
      * `ipmi://<host>:<port>`, an unadorned `<host>:<port>` is also accepted
        and the port is optional, if using the default one (623).
    * Dell iDRAC
      * `idrac://` (or `idrac+http://` to disable TLS).
<<<<<<< HEAD
      * `idrac-redfish://` may be used to manage iDRAC controller with the
        Redfish protocol over HTTPS. The URL must also contain a path to
        the Redfish API system endpoint.
        `idrac-redfish://myhost.example/redfish/v1/Systems/System.Embedded.1`
=======
      * `idrac-virtualmedia://` to use virtual media instead of PXE
        for attaching the provisioning image to the host.
>>>>>>> 6b86e1d5
    * Fujitsu iRMC
      * `irmc://<host>:<port>`, where `<port>` is optional if using the default.
    * Redfish
      * `redfish://` (or `redfish+http://` to disable TLS)
      * `redfish-virtualmedia://` to use virtual media instead of PXE
        for attaching the provisioning image to the host.
      * The hostname or IP address, and the path to the system ID are
        required for all variants.  For example
        `redfish://myhost.example/redfish/v1/Systems/System.Embedded.1`
        or `redfish://myhost.example/redfish/v1/Systems/1`

  * *credentialsName* -- A reference to a *secret* containing the
    username and password for the BMC.

  * *disableCertificateVerification* -- A boolean to skip certificate
    validation when true.

* *online* -- A boolean indicating whether the host should be powered on
  (true) or off (false). Changing this value will trigger a change in
  power state on the physical host.

* *consumerRef* -- A reference to another resource that is using the
  host, it could be empty if the host is not being currently used.
  For example, a *Machine* resource when the host is being used by the
  [*machine-api*](https://github.com/kubernetes-sigs/cluster-api).

* *externallyProvisioned* -- A boolean indicating whether the host
  provisioning and deprovisioning are managed externally. When set,
  the host's power status and hardware inventory will be monitored
  but no provisioning or deprovisioning operations are performed
  on the host.

* *image* -- Holds details for the image to be deployed on a given host.
  * *url* -- The URL of an image to deploy to the host.
  * *checksum* -- The actual checksum or a URL to a file containing
    the checksum for the image at *image.url*.
  * *checksumType* -- Checksum algorithms can be specified. Currently
    only `md5`, `sha256`, `sha512` are recognized. If nothing is specified
    `md5` is assumed.

* *userData* -- A reference to the Secret containing the cloudinit user data
  and its namespace, so it can be attached to the host before it boots
  for configuring different aspects of the OS (like networking, storage, ...).

* *networkData* -- A reference to the Secret containing the network
  configuration data (e.g. network\_data.json) and its namespace, so it can be
  attached to the host before it boots to set network up

* *description* -- A human-provided string to help identify the host.

### BareMetalHost status

Moving onto the next block, the *BareMetalHost's* *status* which represents
the host's current state. Including tested credentials, current hardware
details, etc.

#### Status fields

* *goodCredentials* -- A reference to the secret and its namespace
  holding the last set of BMC credentials the system was able to validate
  as working.

* *triedCredentials* -- A reference to the secret and its namespace
  holding the last set of BMC credentials that were sent to
  the provisioning backend.

* *lastUpdated* -- The timestamp of the last time the status of the
  host was updated.

* *operationalStatus* -- The status of the server. Value is one of the
  following:
  * *OK* -- Indicates all the details for the host are known and working,
    meaning the host is correctly configured and manageable.
  * *discovered* -- Implies some of the host's details are either
    not working correctly or missing. For example, the BMC address is known
    but the login credentials are not.
  * *error* -- Indicates the system found some sort of irrecuperable error.
    Refer to the *errorMessage* field in the status section for more details.

* *errorMessage* -- Details of the last error reported by the provisioning
  backend, if any.

* *hardware* -- The details for hardware capabilities discovered on the
  host. These are filled in by the provisioning agent when the host is
  registered.
  * *nics* -- List of network interfaces for the host.
    * *name* -- A string identifying the network device,
      e.g. *nic-1*.
    * *mac* -- The MAC address of the NIC.
    * *ip* -- The IP address of the NIC, if one was assigned
      when the discovery agent ran.
    * *speedGbps* -- The speed of the device in Gbps.
    * *vlans* -- A list holding all the VLANs available for this NIC.
    * *vlanId* -- The untagged VLAN ID.
    * *pxe* -- Whether the NIC is able to boot using PXE.
  * *storage* -- List of storage (disk, SSD, etc.) available to the host.
    * *name* -- A string identifying the storage device,
      e.g. *disk 1 (boot)*.
    * *rotational* -- Either true or false, indicates whether the disk
      is rotational.
    * *sizeBytes* -- Size of the storage device.
    * *serialNumber* -- The device's serial number.
  * *cpu* -- Details of the CPU(s) in the system.
    * *arch* -- The architecture of the CPU.
    * *model* -- The model string.
    * *clockMegahertz* -- The speed in GHz of the CPU.
    * *flags* -- List of CPU flags, e.g. 'mmx','sse','sse2','vmx', ...
    * *count* -- Amount of these CPUs available in the system.
  * *firmware* -- Contains BIOS information like for instance its *vendor*
    and *version*.
  * *systemVendor* -- Contains information about the host's *manufacturer*,
    the *productName* and *serialNumber*.
  * *ramMebibytes* -- The host's amount of memory in Mebibytes.
* *hardwareProfile* -- The name of the hardware profile that matches the
  hardware discovered on the host. These details are saved
  to the *Hardware* section. If the hardware does not match any
  known profile, the value `unknown` will be set on this field
  and is used by default. In practice, this only affects which device
  the OS image will be written to. The following are the current
  supported `hardwareProfile` settings and their corresponding root devices.

  | **hardwareProfile** | **Root Device** |
  |---------------------|-----------------|
  | `unknown`           | /dev/sda        |
  | `libvirt`           | /dev/vda        |
  | `dell`              | HCTL: 0:0:0:0   |
  | `dell-raid`         | HCTL: 0:2:0:0   |
  | `openstack`         | /dev/vdb        |

  **NOTE:** These are subject to change.

* *poweredOn* -- Boolean indicating whether the host is powered on.
  See *online* on the *BareMetalHost's* *Spec*.
* *provisioning* -- Settings related to deploying an image to the host.
  * *state* -- The current state of any ongoing provisioning operation.
    The following are the currently supported ones:
    * *\<empty string\>* -- There is no provisioning happening, at the moment.
    * *registration error* -- The details for the host's BMC are
      either incorrect or incomplete therfore the host could not be managed.
    * *registering* -- The host's BMC details are being checked.
    * *match profile* -- The discovered hardware details on the host
      are being compared against known profiles.
    * *ready* -- The host is available to be consumed.
    * *provisioning* -- An image is being written to the host's disk(s).
    * *provisioning error* -- The image could not be written to the host.
    * *provisioned* -- An image has been completely written to the host's
      disk(s).
    * *externally provisioned* -- Metal³ does not manage the image on the host.
    * *deprovisioning* -- The image is being wiped from the host's disk(s).
    * *inspecting* -- The hardware details for the host are being collected
      by an agent.
    * *power management error* -- An error was found while trying to power
      the host either on or off.

### BareMetalHost Example

The following is a complete example from a running cluster of a *BareMetalHost*
resource (in YAML), it includes its specification and status sections:

```yaml
apiVersion: metal3.io/v1alpha1
kind: BareMetalHost
metadata:
  creationTimestamp: "2019-09-20T06:33:35Z"
  finalizers:
  - baremetalhost.metal3.io
  generation: 2
  name: bmo-master-0
  namespace: bmo-project
  resourceVersion: "22642"
  selfLink: /apis/metal3.io/v1alpha1/namespaces/bmo-project/baremetalhosts/bmo-master-0
  uid: 92b2f77a-db70-11e9-9db1-525400764849
spec:
  bmc:
    address: ipmi://10.10.57.19
    credentialsName: bmo-master-0-bmc-secret
  bootMACAddress: 98:03:9b:61:80:48
  consumerRef:
    apiVersion: machine.openshift.io/v1beta1
    kind: Machine
    name: bmo-master-0
    namespace: bmo-project
  externallyProvisioned: true
  hardwareProfile: default
  image:
    checksum: http://172.16.1.100/images/myOSv1/myOS.qcow2.md5sum
    url: http://172.16.1.100/images/myOSv1/myOS.qcow2
  online: true
  userData:
    name: bmo-master-user-data
    namespace: bmo-project
  networkData:
    name: bmo-master-network-data
    namespace: bmo-project
  metaData:
    name: bmo-master-meta-data
    namespace: bmo-project
status:
  errorMessage: ""
  goodCredentials:
    credentials:
      name: bmo-master-0-bmc-secret
      namespace: bmo-project
    credentialsVersion: "5562"
  hardware:
    cpu:
      arch: x86_64
      clockMegahertz: 2000
      count: 40
      flags: []
      model: Intel(R) Xeon(R) Gold 6138 CPU @ 2.00GHz
    firmware:
      bios:
        date: 12/17/2018
        vendor: Dell Inc.
        version: 1.6.13
    hostname: bmo-master-0.localdomain
    nics:
    - ip: 172.22.135.105
      mac: "00:00:00:00:00:00"
      model: unknown
      name: eno1
      pxe: true
      speedGbps: 25
      vlanId: 0
    ramMebibytes: 0
    storage: []
    systemVendor:
      manufacturer: Dell Inc.
      productName: PowerEdge r460
      serialNumber: ""
  hardwareProfile: ""
  lastUpdated: "2019-09-20T07:03:23Z"
  operationalStatus: OK
  poweredOn: true
  provisioning:
    ID: a4438010-3fc6-4c5c-b570-900bbe85da57
    image:
      checksum: ""
      url: ""
    state: externally provisioned
  triedCredentials:
    credentials:
      name: bmo-master-0-bmc-secret
      namespace: bmo-project
    credentialsVersion: "5562"
```

And here it is the secret `bmo-master-0-bmc-secret` holding the host's BMC credentials:

```yaml
---
apiVersion: v1
kind: Secret
metadata:
  name: bmo-master-0-bmc-secret
type: Opaque
data:
  username: YWRtaW4=
  password: cGFzc3dvcmQ=
```

## Triggering Provisioning

Several conditions must be met in order to initiate provisioning.

1. The host `spec.image.url` field must contain a URL for a valid
   image file that is visible from within the cluster and from the
   host receiving the image.
2. The host must have `online` set to `true` so that the operator will
   keep the host powered on.

To initiate deprovisioning, clear the image URL from the host spec.<|MERGE_RESOLUTION|>--- conflicted
+++ resolved
@@ -35,15 +35,12 @@
         and the port is optional, if using the default one (623).
     * Dell iDRAC
       * `idrac://` (or `idrac+http://` to disable TLS).
-<<<<<<< HEAD
       * `idrac-redfish://` may be used to manage iDRAC controller with the
         Redfish protocol over HTTPS. The URL must also contain a path to
         the Redfish API system endpoint.
         `idrac-redfish://myhost.example/redfish/v1/Systems/System.Embedded.1`
-=======
       * `idrac-virtualmedia://` to use virtual media instead of PXE
         for attaching the provisioning image to the host.
->>>>>>> 6b86e1d5
     * Fujitsu iRMC
       * `irmc://<host>:<port>`, where `<port>` is optional if using the default.
     * Redfish
