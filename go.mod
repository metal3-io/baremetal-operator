module github.com/metal3-io/baremetal-operator

<<<<<<< HEAD
go 1.21.7
=======
go 1.21
>>>>>>> 98c7c1ae

require (
	github.com/go-logr/logr v1.4.1
	github.com/google/safetext v0.0.0-20230106111101-7156a760e523
	github.com/gophercloud/gophercloud/v2 v2.0.0-beta.3.0.20240416104816-9aef3836d310
	github.com/metal3-io/baremetal-operator/apis v0.5.1
	github.com/metal3-io/baremetal-operator/pkg/hardwareutils v0.5.1
	github.com/onsi/gomega v1.32.0
	github.com/pkg/errors v0.9.1
	github.com/prometheus/client_golang v1.19.0
	github.com/stretchr/testify v1.9.0
	go.etcd.io/etcd/client/pkg/v3 v3.5.13
	go.uber.org/zap v1.27.0
	k8s.io/api v0.29.3
	k8s.io/apimachinery v0.29.3
	k8s.io/client-go v0.29.3
	k8s.io/component-base v0.29.3
	k8s.io/klog/v2 v2.110.1
	k8s.io/utils v0.0.0-20230726121419-3b25d923346b
	sigs.k8s.io/controller-runtime v0.16.5
	sigs.k8s.io/yaml v1.4.0
)

require (
	github.com/beorn7/perks v1.0.1 // indirect
	github.com/cespare/xxhash/v2 v2.2.0 // indirect
	github.com/davecgh/go-spew v1.1.1 // indirect
	github.com/emicklei/go-restful/v3 v3.11.0 // indirect
	github.com/evanphx/json-patch v5.6.0+incompatible // indirect
	github.com/evanphx/json-patch/v5 v5.8.0 // indirect
	github.com/fsnotify/fsnotify v1.7.0 // indirect
	github.com/go-logr/zapr v1.3.0 // indirect
	github.com/go-openapi/jsonpointer v0.19.6 // indirect
	github.com/go-openapi/jsonreference v0.20.2 // indirect
	github.com/go-openapi/swag v0.22.3 // indirect
	github.com/gogo/protobuf v1.3.2 // indirect
	github.com/golang/groupcache v0.0.0-20210331224755-41bb18bfe9da // indirect
	github.com/golang/protobuf v1.5.4 // indirect
	github.com/google/gnostic-models v0.6.8 // indirect
	github.com/google/go-cmp v0.6.0 // indirect
	github.com/google/gofuzz v1.2.0 // indirect
	github.com/google/uuid v1.6.0 // indirect
	github.com/imdario/mergo v0.3.12 // indirect
	github.com/inconshreveable/mousetrap v1.1.0 // indirect
	github.com/josharian/intern v1.0.0 // indirect
	github.com/json-iterator/go v1.1.12 // indirect
	github.com/mailru/easyjson v0.7.7 // indirect
	github.com/modern-go/concurrent v0.0.0-20180306012644-bacd9c7ef1dd // indirect
	github.com/modern-go/reflect2 v1.0.2 // indirect
	github.com/munnerz/goautoneg v0.0.0-20191010083416-a7dc8b61c822 // indirect
	github.com/pmezard/go-difflib v1.0.0 // indirect
	github.com/prometheus/client_model v0.5.0 // indirect
	github.com/prometheus/common v0.48.0 // indirect
	github.com/prometheus/procfs v0.12.0 // indirect
	github.com/spf13/cobra v1.7.0 // indirect
	github.com/spf13/pflag v1.0.5 // indirect
	go.uber.org/multierr v1.11.0 // indirect
	golang.org/x/exp v0.0.0-20230522175609-2e198f4a06a1 // indirect
	golang.org/x/net v0.23.0 // indirect
	golang.org/x/oauth2 v0.16.0 // indirect
	golang.org/x/sys v0.19.0 // indirect
	golang.org/x/term v0.18.0 // indirect
	golang.org/x/text v0.14.0 // indirect
	golang.org/x/time v0.3.0 // indirect
	gomodules.xyz/jsonpatch/v2 v2.4.0 // indirect
	google.golang.org/appengine v1.6.7 // indirect
	google.golang.org/protobuf v1.33.0 // indirect
	gopkg.in/inf.v0 v0.9.1 // indirect
	gopkg.in/yaml.v2 v2.4.0 // indirect
	gopkg.in/yaml.v3 v3.0.1 // indirect
	k8s.io/apiextensions-apiserver v0.29.3 // indirect
	k8s.io/kube-openapi v0.0.0-20231010175941-2dd684a91f00 // indirect
	sigs.k8s.io/json v0.0.0-20221116044647-bc3834ca7abd // indirect
	sigs.k8s.io/structured-merge-diff/v4 v4.4.1 // indirect
)

replace github.com/metal3-io/baremetal-operator/apis => ./apis

replace github.com/metal3-io/baremetal-operator/pkg/hardwareutils => ./pkg/hardwareutils<|MERGE_RESOLUTION|>--- conflicted
+++ resolved
@@ -1,10 +1,6 @@
 module github.com/metal3-io/baremetal-operator
 
-<<<<<<< HEAD
-go 1.21.7
-=======
 go 1.21
->>>>>>> 98c7c1ae
 
 require (
 	github.com/go-logr/logr v1.4.1
