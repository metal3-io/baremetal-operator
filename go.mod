--- conflicted
+++ resolved
@@ -61,11 +61,7 @@
 	go.uber.org/multierr v1.10.0 // indirect
 	golang.org/x/exp v0.0.0-20230522175609-2e198f4a06a1 // indirect
 	golang.org/x/net v0.17.0 // indirect
-<<<<<<< HEAD
-	golang.org/x/oauth2 v0.5.0 // indirect
-=======
 	golang.org/x/oauth2 v0.8.0 // indirect
->>>>>>> da45eff5
 	golang.org/x/sys v0.13.0 // indirect
 	golang.org/x/term v0.13.0 // indirect
 	golang.org/x/text v0.13.0 // indirect
