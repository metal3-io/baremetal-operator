--- conflicted
+++ resolved
@@ -850,66 +850,7 @@
 	t := metav1.Now()
 	host.Status.LastUpdated = &t
 
-<<<<<<< HEAD
-	/* Don't save the Host annotation - this is buggy and we don't need it.
-	if err := r.saveHostAnnotation(host); err != nil {
-		return err
-	}
-
-	//Refetch host again
-	obj := host.Status.DeepCopy()
-	err := r.client.Get(context.TODO(),
-		client.ObjectKey{
-			Name:      host.Name,
-			Namespace: host.Namespace,
-		},
-		host,
-	)
-	if err != nil {
-		return errors.Wrap(err, "Failed to update Status annotation")
-	}
-	host.Status = *obj
-	*/
-	err = r.client.Status().Update(context.TODO(), host)
-	return err
-}
-
-func (r *ReconcileBareMetalHost) saveHostAnnotation(host *metal3v1alpha1.BareMetalHost) error {
-	//Repopulate annotation again
-	objStatus, err := r.getHostStatusFromAnnotation(host)
-	if err != nil {
-		return err
-	}
-
-	if objStatus != nil {
-		// This value is copied to avoid continually updating the annotation
-		objStatus.LastUpdated = host.Status.LastUpdated
-		if reflect.DeepEqual(host.Status, *objStatus) {
-			return nil
-		}
-	}
-
-	delete(host.Annotations, metal3v1alpha1.StatusAnnotation)
-	newAnnotation, err := marshalStatusAnnotation(&host.Status)
-	if err != nil {
-		return err
-	}
-	if host.Annotations == nil {
-		host.Annotations = make(map[string]string)
-	}
-	host.Annotations[metal3v1alpha1.StatusAnnotation] = string(newAnnotation)
-	return r.client.Update(context.TODO(), host.DeepCopy())
-}
-
-func marshalStatusAnnotation(status *metal3v1alpha1.BareMetalHostStatus) ([]byte, error) {
-	newAnnotation, err := json.Marshal(status)
-	if err != nil {
-		return []byte{}, errors.Wrap(err, "failed to marshall status annotation")
-	}
-	return newAnnotation, nil
-=======
 	return r.client.Status().Update(context.TODO(), host)
->>>>>>> 380ee20b
 }
 
 func unmarshalStatusAnnotation(content []byte) (*metal3v1alpha1.BareMetalHostStatus, error) {
