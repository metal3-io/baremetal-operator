--- conflicted
+++ resolved
@@ -121,12 +121,8 @@
 				},
 			).NodeUpdateError(nodeUUID, http.StatusConflict),
 
-<<<<<<< HEAD
-			expectedError: "BMC test://test.bmc/ host is locked",
-=======
 			expectedDirty:        true,
 			expectedRequestAfter: provisionRequeueDelay,
->>>>>>> ea587bb6
 		},
 		{
 			name: "not-in-maintenance-update",
