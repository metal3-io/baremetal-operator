package ironic

import (
	"fmt"
	"os"
	"strconv"
	"strings"
	"time"

	metav1 "k8s.io/apimachinery/pkg/apis/meta/v1"

	"github.com/go-logr/logr"
	"github.com/gophercloud/gophercloud"
	"github.com/gophercloud/gophercloud/openstack/baremetal/v1/nodes"
	"github.com/gophercloud/gophercloud/openstack/baremetal/v1/ports"
	"github.com/gophercloud/gophercloud/openstack/baremetalintrospection/v1/introspection"
	"github.com/pkg/errors"
	logz "sigs.k8s.io/controller-runtime/pkg/log/zap"
	"sigs.k8s.io/yaml"

	metal3v1alpha1 "github.com/metal3-io/baremetal-operator/apis/metal3.io/v1alpha1"
	"github.com/metal3-io/baremetal-operator/pkg/bmc"
	"github.com/metal3-io/baremetal-operator/pkg/provisioner"
	"github.com/metal3-io/baremetal-operator/pkg/provisioner/ironic/clients"
	"github.com/metal3-io/baremetal-operator/pkg/provisioner/ironic/devicehints"
	"github.com/metal3-io/baremetal-operator/pkg/provisioner/ironic/hardwaredetails"
)

var (
	log                       = logz.New().WithName("provisioner").WithName("ironic")
	deprovisionRequeueDelay   = time.Second * 10
	provisionRequeueDelay     = time.Second * 10
	powerRequeueDelay         = time.Second * 10
	introspectionRequeueDelay = time.Second * 15
	softPowerOffTimeout       = time.Second * 180
	deployKernelURL           string
	deployRamdiskURL          string
	deployISOURL              string
	ironicEndpoint            string
	inspectorEndpoint         string
	ironicTrustedCAFile       string
	ironicClientCertFile      string
	ironicClientPrivKeyFile   string
	ironicInsecure            bool
	ironicSkipClientSANVerify bool
	ironicAuth                clients.AuthConfig
	inspectorAuth             clients.AuthConfig
	maxBusyHosts              int = 20

	// Keep pointers to ironic and inspector clients configured with
	// the global auth settings to reuse the connection between
	// reconcilers.
	clientIronicSingleton    *gophercloud.ServiceClient
	clientInspectorSingleton *gophercloud.ServiceClient
)

const (
	// See nodes.Node.PowerState for details
	powerOn       = "power on"
	powerOff      = "power off"
	softPowerOff  = "soft power off"
	powerNone     = "None"
	nameSeparator = "~"
)

var bootModeCapabilities = map[metal3v1alpha1.BootMode]string{
	metal3v1alpha1.UEFI:           "boot_mode:uefi",
	metal3v1alpha1.UEFISecureBoot: "boot_mode:uefi,secure_boot:true",
	metal3v1alpha1.Legacy:         "boot_mode:bios",
}

type macAddressConflictError struct {
	Address      string
	ExistingNode string
}

func (e macAddressConflictError) Error() string {
	return fmt.Sprintf("MAC address %s conflicts with existing node %s", e.Address, e.ExistingNode)
}

// NewMacAddressConflictError is a wrap for macAddressConflictError error
func NewMacAddressConflictError(address, node string) error {
	return macAddressConflictError{Address: address, ExistingNode: node}
}

func loadConfigFromEnv() error {
	deployKernelURL = os.Getenv("DEPLOY_KERNEL_URL")
	deployRamdiskURL = os.Getenv("DEPLOY_RAMDISK_URL")
	deployISOURL = os.Getenv("DEPLOY_ISO_URL")
	if deployISOURL == "" && (deployKernelURL == "" || deployRamdiskURL == "") {
		return errors.New("Either DEPLOY_KERNEL_URL and DEPLOY_RAMDISK_URL or DEPLOY_ISO_URL must be set")
	}
	if (deployKernelURL == "" && deployRamdiskURL != "") || (deployKernelURL != "" && deployRamdiskURL == "") {
		return errors.New("DEPLOY_KERNEL_URL and DEPLOY_RAMDISK_URL can only be set together")
	}
	ironicEndpoint = os.Getenv("IRONIC_ENDPOINT")
	if ironicEndpoint == "" {
		return errors.New("No IRONIC_ENDPOINT variable set")
	}
	inspectorEndpoint = os.Getenv("IRONIC_INSPECTOR_ENDPOINT")
	if inspectorEndpoint == "" {
		return errors.New("No IRONIC_INSPECTOR_ENDPOINT variable set")
	}
	ironicTrustedCAFile = os.Getenv("IRONIC_CACERT_FILE")
	if ironicTrustedCAFile == "" {
		ironicTrustedCAFile = "/opt/metal3/certs/ca/tls.crt"
	}
	ironicClientCertFile = os.Getenv("IRONIC_CLIENT_CERT_FILE")
	if ironicClientCertFile == "" {
		ironicClientCertFile = "/opt/metal3/certs/client/tls.crt"
	}
	ironicClientPrivKeyFile = os.Getenv("IRONIC_CLIENT_PRIVATE_KEY_FILE")
	if ironicClientPrivKeyFile == "" {
		ironicClientPrivKeyFile = "/opt/metal3/certs/client/tls.key"
	}
	ironicInsecureStr := os.Getenv("IRONIC_INSECURE")
	if strings.ToLower(ironicInsecureStr) == "true" {
		ironicInsecure = true
	}
	ironicSkipClientSANVerifyStr := os.Getenv("IRONIC_SKIP_CLIENT_SAN_VERIFY")
	if strings.ToLower(ironicSkipClientSANVerifyStr) == "true" {
		ironicSkipClientSANVerify = true
	}

	if maxHostsStr := os.Getenv("PROVISIONING_LIMIT"); maxHostsStr != "" {
		value, err := strconv.Atoi(maxHostsStr)
		if err != nil {
			return errors.Errorf("Invalid value set for variable PROVISIONING_LIMIT=%s", maxHostsStr)
		}
		maxBusyHosts = value
	}

	return nil
}

func init() {
	// NOTE(dhellmann): Use Fprintf() to report errors instead of
	// logging, because logging is not configured yet in init().

	var authErr error
	ironicAuth, inspectorAuth, authErr = clients.LoadAuth()
	if authErr != nil {
		fmt.Fprintf(os.Stderr, "Cannot start: %s\n", authErr)
		os.Exit(1)
	}

	err := loadConfigFromEnv()
	if err != nil {
		fmt.Fprintf(os.Stderr, "Cannot start: %s\n", err)
		os.Exit(1)
	}
}

// Provisioner implements the provisioning.Provisioner interface
// and uses Ironic to manage the host.
type ironicProvisioner struct {
	// the object metadata of the BareMetalHost resource
	objectMeta metav1.ObjectMeta
	// the UUID of the node in Ironic
	nodeID string
	// the address of the BMC
	bmcAddress string
	// whether to disable SSL certificate verification
	disableCertVerification bool
	// credentials to log in to the BMC
	bmcCreds bmc.Credentials
	// the MAC address of the PXE boot interface
	bootMACAddress string
	// a client for talking to ironic
	client *gophercloud.ServiceClient
	// a client for talking to ironic-inspector
	inspector *gophercloud.ServiceClient
	// a logger configured for this host
	log logr.Logger
	// a debug logger configured for this host
	debugLog logr.Logger
	// an event publisher for recording significant events
	publisher provisioner.EventPublisher
}

// LogStartup produces useful logging information that we only want to
// emit once on startup but that is interal to this package.
func LogStartup() {
	log.Info("ironic settings",
		"endpoint", ironicEndpoint,
		"ironicAuthType", ironicAuth.Type,
		"inspectorEndpoint", inspectorEndpoint,
		"inspectorAuthType", inspectorAuth.Type,
		"deployKernelURL", deployKernelURL,
		"deployRamdiskURL", deployRamdiskURL,
		"deployISOURL", deployISOURL,
	)
}

// A private function to construct an ironicProvisioner (rather than a
// Provisioner interface) in a consistent way for tests.
func newProvisionerWithSettings(host metal3v1alpha1.BareMetalHost, bmcCreds bmc.Credentials, publisher provisioner.EventPublisher, ironicURL string, ironicAuthSettings clients.AuthConfig, inspectorURL string, inspectorAuthSettings clients.AuthConfig) (*ironicProvisioner, error) {
	hostData := provisioner.BuildHostData(host, bmcCreds)

	tlsConf := clients.TLSConfig{
		TrustedCAFile:         ironicTrustedCAFile,
		ClientCertificateFile: ironicClientCertFile,
		ClientPrivateKeyFile:  ironicClientPrivKeyFile,
		InsecureSkipVerify:    ironicInsecure,
		SkipClientSANVerify:   ironicSkipClientSANVerify,
	}
	clientIronic, err := clients.IronicClient(ironicURL, ironicAuthSettings, tlsConf)
	if err != nil {
		return nil, err
	}

	clientInspector, err := clients.InspectorClient(inspectorURL, inspectorAuthSettings, tlsConf)
	if err != nil {
		return nil, err
	}

	return newProvisionerWithIronicClients(hostData, publisher,
		clientIronic, clientInspector)
}

func newProvisionerWithIronicClients(hostData provisioner.HostData, publisher provisioner.EventPublisher, clientIronic *gophercloud.ServiceClient, clientInspector *gophercloud.ServiceClient) (*ironicProvisioner, error) {
	// Ensure we have a microversion high enough to get the features
	// we need.
	clientIronic.Microversion = "1.56"

	provisionerLogger := log.WithValues("host", ironicNodeName(hostData.ObjectMeta))

	p := &ironicProvisioner{
		objectMeta:              hostData.ObjectMeta,
		nodeID:                  hostData.ProvisionerID,
		bmcCreds:                hostData.BMCCredentials,
		bmcAddress:              hostData.BMCAddress,
		disableCertVerification: hostData.DisableCertificateVerification,
		bootMACAddress:          hostData.BootMACAddress,
		client:                  clientIronic,
		inspector:               clientInspector,
		log:                     provisionerLogger,
		debugLog:                provisionerLogger.V(1),
		publisher:               publisher,
	}

	return p, nil
}

// New returns a new Ironic Provisioner using the global configuration
// for finding the Ironic services.
func New(hostData provisioner.HostData, publisher provisioner.EventPublisher) (provisioner.Provisioner, error) {
	var err error
	if clientIronicSingleton == nil || clientInspectorSingleton == nil {
		tlsConf := clients.TLSConfig{
			TrustedCAFile:         ironicTrustedCAFile,
			ClientCertificateFile: ironicClientCertFile,
			ClientPrivateKeyFile:  ironicClientPrivKeyFile,
			InsecureSkipVerify:    ironicInsecure,
			SkipClientSANVerify:   ironicSkipClientSANVerify,
		}
		clientIronicSingleton, err = clients.IronicClient(
			ironicEndpoint, ironicAuth, tlsConf)
		if err != nil {
			return nil, err
		}

		clientInspectorSingleton, err = clients.InspectorClient(
			inspectorEndpoint, inspectorAuth, tlsConf)
		if err != nil {
			return nil, err
		}
	}
	return newProvisionerWithIronicClients(hostData, publisher,
		clientIronicSingleton, clientInspectorSingleton)
}

func (p *ironicProvisioner) bmcAccess() (bmc.AccessDetails, error) {
	bmcAccess, err := bmc.NewAccessDetails(p.bmcAddress, p.disableCertVerification)
	if err != nil {
		return nil, errors.Wrap(err, "failed to parse BMC address information")
	}
	return bmcAccess, nil
}

func (p *ironicProvisioner) validateNode(ironicNode *nodes.Node) (errorMessage string, err error) {
	var validationErrors []string

	p.log.Info("validating node settings in ironic")
	validateResult, err := nodes.Validate(p.client, ironicNode.UUID).Extract()
	if err != nil {
		return "", err // do not wrap error so we can check type in caller
	}
	if !validateResult.Boot.Result {
		validationErrors = append(validationErrors, validateResult.Boot.Reason)
	}
	if !validateResult.Deploy.Result {
		validationErrors = append(validationErrors, validateResult.Deploy.Reason)
	}
	if len(validationErrors) > 0 {
		// We expect to see errors of this nature sometimes, so rather
		// than reporting it as a reconcile error we record the error
		// status on the host and return.
		errorMessage = fmt.Sprintf("host validation error: %s",
			strings.Join(validationErrors, "; "))
		return errorMessage, nil
	}
	return "", nil
}

func (p *ironicProvisioner) listAllPorts(address string) ([]ports.Port, error) {
	var allPorts []ports.Port

	opts := ports.ListOpts{
		Fields: []string{"node_uuid"},
	}

	if address != "" {
		opts.Address = address
	}

	pager := ports.List(p.client, opts)

	allPages, err := pager.AllPages()

	if err != nil {
		return allPorts, err
	}

	return ports.ExtractPorts(allPages)

}

func (p *ironicProvisioner) getNode() (*nodes.Node, error) {
	if p.nodeID == "" {
		return nil, provisioner.ErrNeedsRegistration
	}

	ironicNode, err := nodes.Get(p.client, p.nodeID).Extract()
	switch err.(type) {
	case nil:
		p.debugLog.Info("found existing node by ID")
		return ironicNode, nil
	case gophercloud.ErrDefault404:
		// Look by ID failed, trying to lookup by hostname in case it was
		// previously created
		return nil, provisioner.ErrNeedsRegistration
	default:
		return nil, errors.Wrap(err,
			fmt.Sprintf("failed to find node by ID %s", p.nodeID))
	}
}

// Verifies that node has port assigned by Ironic.
func (p *ironicProvisioner) nodeHasAssignedPort(ironicNode *nodes.Node) (bool, error) {
	opts := ports.ListOpts{
		Fields:   []string{"node_uuid"},
		NodeUUID: ironicNode.UUID,
	}

	pager := ports.List(p.client, opts)

	allPages, err := pager.AllPages()
	if err != nil {
		return false, errors.Wrap(err, "failed to page over list of ports")
	}

	empty, err := allPages.IsEmpty()
	if err != nil {
		return false, errors.Wrap(err, "failed to check port list status")
	}

	if empty {
		p.debugLog.Info("node has no assigned port")
		return false, nil
	}

	p.debugLog.Info("node has assigned port")
	return true, nil
}

// Verify that MAC is already allocated to some node port.
func (p *ironicProvisioner) isAddressAllocatedToPort(address string) (bool, error) {
	allPorts, err := p.listAllPorts(address)
	if err != nil {
		return false, errors.Wrap(err, fmt.Sprintf("failed to list ports for %s", address))
	}

	if len(allPorts) == 0 {
		p.debugLog.Info("address does not have allocated ports", "address", address)
		return false, nil
	}

	p.debugLog.Info("address is allocated to port", "address", address)
	return true, nil
}

// Look for an existing registration for the host in Ironic.
func (p *ironicProvisioner) findExistingHost(bootMACAddress string) (ironicNode *nodes.Node, err error) {
	// Try to load the node by UUID
	ironicNode, err = p.getNode()
	if !errors.Is(err, provisioner.ErrNeedsRegistration) {
		return
	}

	// Try to load the node by name
	nodeSearchList := []string{ironicNodeName(p.objectMeta)}
	if !strings.Contains(p.objectMeta.Name, nameSeparator) {
		nodeSearchList = append(nodeSearchList, p.objectMeta.Name)
	}

	for _, nodeName := range nodeSearchList {
		p.debugLog.Info("looking for existing node by name", "name", nodeName)
		ironicNode, err = nodes.Get(p.client, nodeName).Extract()
		switch err.(type) {
		case nil:
			p.debugLog.Info("found existing node by name")
			return ironicNode, nil
		case gophercloud.ErrDefault404:
			p.log.Info(
				fmt.Sprintf("node with name %s doesn't exist", nodeName))
		default:
			return nil, errors.Wrap(err,
				fmt.Sprintf("failed to find node by name %s", nodeName))
		}
	}

	// Try to load the node by port address
	p.log.Info("looking for existing node by MAC", "MAC", bootMACAddress)
	allPorts, err := p.listAllPorts(bootMACAddress)

	if err != nil {
		p.log.Info("failed to find an existing port with address", "MAC", bootMACAddress)
		return nil, nil
	}

	if len(allPorts) > 0 {
		nodeUUID := allPorts[0].NodeUUID
		ironicNode, err = nodes.Get(p.client, nodeUUID).Extract()
		switch err.(type) {
		case nil:
			p.debugLog.Info("found existing node by ID")

			// If the node has a name, this means we didn't find it above.
			if ironicNode.Name != "" {
				return nil, NewMacAddressConflictError(bootMACAddress, ironicNode.Name)
			}

			return ironicNode, nil
		case gophercloud.ErrDefault404:
			return nil, errors.Wrap(err,
				fmt.Sprintf("port exists but linked node doesn't %s", nodeUUID))
		default:
			return nil, errors.Wrap(err,
				fmt.Sprintf("port exists but failed to find linked node by ID %s", nodeUUID))
		}
	} else {
		p.log.Info("port with address doesn't exist", "MAC", bootMACAddress)
	}

	// Either the node was never created or the Ironic database has
	// been dropped.
	return nil, nil
}

func (p *ironicProvisioner) createPXEEnabledNodePort(uuid, macAddress string) error {
	p.log.Info("creating PXE enabled ironic port for node", "NodeUUID", uuid, "MAC", macAddress)

	enable := true

	_, err := ports.Create(
		p.client,
		ports.CreateOpts{
			NodeUUID:   uuid,
			Address:    macAddress,
			PXEEnabled: &enable,
		}).Extract()
	if err != nil {
		return errors.Wrap(err, fmt.Sprintf("failed to create ironic port for node: %s, MAC: %s", uuid, macAddress))
	}

	return nil
}

// ValidateManagementAccess registers the host with the provisioning
// system and tests the connection information for the host to verify
// that the location and credentials work.
//
// FIXME(dhellmann): We should rename this method to describe what it
// actually does.
func (p *ironicProvisioner) ValidateManagementAccess(data provisioner.ManagementAccessData, credentialsChanged, force bool) (result provisioner.Result, provID string, err error) {
	bmcAccess, err := p.bmcAccess()
	if err != nil {
		result, err = operationFailed(err.Error())
		return
	}

	var ironicNode *nodes.Node
	updater := updateOptsBuilder(p.debugLog)

	p.debugLog.Info("validating management access")

	ironicNode, err = p.findExistingHost(p.bootMACAddress)
	if err != nil {
		switch err.(type) {
		case macAddressConflictError:
			result, err = operationFailed(err.Error())
		default:
			result, err = transientError(errors.Wrap(err, "failed to find existing host"))
		}
		return
	}

	// Some BMC types require a MAC address, so ensure we have one
	// when we need it. If not, place the host in an error state.
	if bmcAccess.NeedsMAC() && p.bootMACAddress == "" {
		msg := fmt.Sprintf("BMC driver %s requires a BootMACAddress value", bmcAccess.Type())
		p.log.Info(msg)
		result, err = operationFailed(msg)
		return
	}

	driverInfo := bmcAccess.DriverInfo(p.bmcCreds)
	// FIXME(dhellmann): We need to get our IP on the
	// provisioning network from somewhere.
	if deployKernelURL != "" && deployRamdiskURL != "" {
		driverInfo["deploy_kernel"] = deployKernelURL
		driverInfo["deploy_ramdisk"] = deployRamdiskURL
	}
	if deployISOURL != "" {
		driverInfo["deploy_iso"] = deployISOURL
	}

	// If we have not found a node yet, we need to create one
	if ironicNode == nil {
		p.log.Info("registering host in ironic")

		if data.BootMode == metal3v1alpha1.UEFISecureBoot && !bmcAccess.SupportsSecureBoot() {
			msg := fmt.Sprintf("BMC driver %s does not support secure boot", bmcAccess.Type())
			p.log.Info(msg)
			result, err = operationFailed(msg)
			return
		}

		ironicNode, err = nodes.Create(
			p.client,
			nodes.CreateOpts{
				Driver:              bmcAccess.Driver(),
				BootInterface:       bmcAccess.BootInterface(),
				Name:                p.objectMeta.Name,
				DriverInfo:          driverInfo,
				DeployInterface:     p.deployInterface(data.CurrentImage),
				InspectInterface:    "inspector",
				ManagementInterface: bmcAccess.ManagementInterface(),
				PowerInterface:      bmcAccess.PowerInterface(),
				RAIDInterface:       bmcAccess.RAIDInterface(),
				VendorInterface:     bmcAccess.VendorInterface(),
				Properties: map[string]interface{}{
					"capabilities": bootModeCapabilities[data.BootMode],
				},
			}).Extract()
		// FIXME(dhellmann): Handle 409 and 503? errors here.
		if err != nil {
			result, err = transientError(errors.Wrap(err, "failed to register host in ironic"))
			return
		}
		p.publisher("Registered", "Registered new host")

		// Store the ID so other methods can assume it is set and so
		// we can find the node again later.
		provID = ironicNode.UUID

		// If we know the MAC, create a port. Otherwise we will have
		// to do this after we run the introspection step.
		if p.bootMACAddress != "" {
			err = p.createPXEEnabledNodePort(ironicNode.UUID, p.bootMACAddress)
			if err != nil {
				result, err = transientError(err)
				return
			}
		}
	} else {
		// FIXME(dhellmann): At this point we have found an existing
		// node in ironic by looking it up. We need to check its
		// settings against what we have in the host, and change them
		// if there are differences.
		provID = ironicNode.UUID

		updater.SetTopLevelOpt("name", ironicNodeName(p.objectMeta), ironicNode.Name)

		// When node exists but has no assigned port to it by Ironic and actuall address (MAC) is present
		// in host config and is not allocated to different node lets try to create port for this node.
		if p.bootMACAddress != "" {
			var nodeHasAssignedPort, addressIsAllocatedToPort bool

			nodeHasAssignedPort, err = p.nodeHasAssignedPort(ironicNode)
			if err != nil {
				result, err = transientError(err)
				return
			}

			if !nodeHasAssignedPort {
				addressIsAllocatedToPort, err = p.isAddressAllocatedToPort(p.bootMACAddress)
				if err != nil {
					result, err = transientError(err)
					return
				}

				if !addressIsAllocatedToPort {
					err = p.createPXEEnabledNodePort(ironicNode.UUID, p.bootMACAddress)
					if err != nil {
						result, err = transientError(err)
						return
					}
				}
			}
		}

		// Look for the case where we previously enrolled this node
		// and now the credentials have changed.
		if credentialsChanged {
			updater.SetTopLevelOpt("driver_info", driverInfo, nil)
		}

		// We don't return here because we also have to set the
		// target provision state to manageable, which happens
		// below.
	}
	if data.CurrentImage != nil {
		p.getImageUpdateOptsForNode(ironicNode, data.CurrentImage, data.BootMode, updater)
	}
	updater.SetTopLevelOpt("automated_clean",
		data.AutomatedCleaningMode != metal3v1alpha1.CleaningModeDisabled,
		ironicNode.AutomatedClean)

	var success bool
	success, result, err = p.tryUpdateNode(ironicNode, updater)
	if !success {
		return
	}
	// ironicNode, err = nodes.Get(p.client, p.status.ID).Extract()
	// if err != nil {
	// 	return result, errors.Wrap(err, "failed to get provisioning state in ironic")
	// }
	p.log.Info("current provision state",
		"lastError", ironicNode.LastError,
		"current", ironicNode.ProvisionState,
		"target", ironicNode.TargetProvisionState,
	)

	result, err = operationComplete()

	// Ensure the node is marked manageable.
	switch nodes.ProvisionState(ironicNode.ProvisionState) {

	case nodes.Enroll:

		// If ironic is reporting an error, stop working on the node.
		if ironicNode.LastError != "" && !(credentialsChanged || force) {
			result, err = operationFailed(ironicNode.LastError)
			return
		}

		if ironicNode.TargetProvisionState == string(nodes.TargetManage) {
			// We have already tried to manage the node and did not
			// get an error, so do nothing and keep trying.
			result, err = operationContinuing(provisionRequeueDelay)
			return
		}

		result, err = p.changeNodeProvisionState(
			ironicNode,
			nodes.ProvisionStateOpts{Target: nodes.TargetManage},
		)
		return

	case nodes.Verifying:
		// If we're still waiting for the state to change in Ironic,
		// return true to indicate that we're dirty and need to be
		// reconciled again.
		result, err = operationContinuing(provisionRequeueDelay)
		return

	case nodes.Manageable:
		return

	case nodes.Available:
		// The host is fully registered (and probably wasn't cleanly
		// deleted previously)
		return

	case nodes.Active:
		// The host is already running, maybe it's a master?
		p.debugLog.Info("have active host", "image_source", ironicNode.InstanceInfo["image_source"])
		return

	default:
		return
	}
}

func (p *ironicProvisioner) tryUpdateNode(ironicNode *nodes.Node, updater *nodeUpdater) (success bool, result provisioner.Result, err error) {
	if len(updater.Updates) == 0 {
		success = true
		return
	}

	p.log.Info("updating node settings in ironic")
	_, err = nodes.Update(p.client, ironicNode.UUID, updater.Updates).Extract()
	switch err.(type) {
	case nil:
		success = true
	case gophercloud.ErrDefault409:
		p.log.Info("could not update node settings in ironic, busy")
		result, err = retryAfterDelay(provisionRequeueDelay)
	default:
		result, err = transientError(errors.Wrap(err, "failed to update host settings in ironic"))
	}
	return
}

func (p *ironicProvisioner) tryChangeNodeProvisionState(ironicNode *nodes.Node, opts nodes.ProvisionStateOpts) (success bool, result provisioner.Result, err error) {
	p.log.Info("changing provisioning state",
		"current", ironicNode.ProvisionState,
		"existing target", ironicNode.TargetProvisionState,
		"new target", opts.Target,
	)

	changeResult := nodes.ChangeProvisionState(p.client, ironicNode.UUID, opts)
	switch changeResult.Err.(type) {
	case nil:
		success = true
	case gophercloud.ErrDefault409:
		p.log.Info("could not change state of host, busy")
		result, err = retryAfterDelay(provisionRequeueDelay)
		return
	default:
		result, err = transientError(errors.Wrap(changeResult.Err,
			fmt.Sprintf("failed to change provisioning state to %q", opts.Target)))
		return
	}

	result, err = operationContinuing(provisionRequeueDelay)
	return
}

func (p *ironicProvisioner) changeNodeProvisionState(ironicNode *nodes.Node, opts nodes.ProvisionStateOpts) (result provisioner.Result, err error) {
	_, result, err = p.tryChangeNodeProvisionState(ironicNode, opts)
	return
}

// InspectHardware updates the HardwareDetails field of the host with
// details of devices discovered on the hardware. It may be called
// multiple times, and should return true for its dirty flag until the
// inspection is completed.
func (p *ironicProvisioner) InspectHardware(data provisioner.InspectData, force, refresh bool) (result provisioner.Result, started bool, details *metal3v1alpha1.HardwareDetails, err error) {
	p.log.Info("inspecting hardware")

	ironicNode, err := p.getNode()
	if err != nil {
		result, err = transientError(err)
		return
	}

	status, err := introspection.GetIntrospectionStatus(p.inspector, ironicNode.UUID).Extract()
	if err != nil || refresh {
		if _, isNotFound := err.(gophercloud.ErrDefault404); isNotFound || refresh {
			switch nodes.ProvisionState(ironicNode.ProvisionState) {
			case nodes.Available:
				result, err = p.changeNodeProvisionState(
					ironicNode,
					nodes.ProvisionStateOpts{Target: nodes.TargetManage},
				)
				return
			case nodes.Inspecting, nodes.InspectWait:
				p.log.Info("inspection already started")
				result, err = operationContinuing(introspectionRequeueDelay)
				return
			case nodes.InspectFail:
				if !force {
					p.log.Info("starting inspection failed", "error", status.Error)
					failure := ironicNode.LastError
					if failure == "" {
						failure = "Inspection failed"
					}
					result, err = operationFailed(failure)
					return
				}
				fallthrough
			default:
				started, result, err = p.tryUpdateNode(
					ironicNode,
					updateOptsBuilder(p.debugLog).
						SetPropertiesOpts(optionsData{
							"capabilities": buildCapabilitiesValue(ironicNode, data.BootMode),
						}, ironicNode),
				)
				if !started {
					return
				}

				p.log.Info("starting new hardware inspection")
				started, result, err = p.tryChangeNodeProvisionState(
					ironicNode,
					nodes.ProvisionStateOpts{Target: nodes.TargetInspect},
				)
				if started {
					p.publisher("InspectionStarted", "Hardware inspection started")
				}
				return
			}
		}
		result, err = transientError(errors.Wrap(err, "failed to extract hardware inspection status"))
		return
	}
	if status.Error != "" {
		p.log.Info("inspection failed", "error", status.Error)
		result, err = operationFailed(status.Error)
		return
	}
	if !status.Finished || (nodes.ProvisionState(ironicNode.ProvisionState) == nodes.Inspecting || nodes.ProvisionState(ironicNode.ProvisionState) == nodes.InspectWait) {
		p.log.Info("inspection in progress", "started_at", status.StartedAt)
		result, err = operationContinuing(introspectionRequeueDelay)
		return
	}

	// Introspection is done
	p.log.Info("getting hardware details from inspection")
	response := introspection.GetIntrospectionData(p.inspector, ironicNode.UUID)
	introData, err := response.Extract()
	if err != nil {
		result, err = transientError(errors.Wrap(err, "failed to retrieve hardware introspection data"))
		return
	}
	p.log.Info("received introspection data", "data", response.Body)

	details = hardwaredetails.GetHardwareDetails(introData)
	p.publisher("InspectionComplete", "Hardware inspection completed")
	result, err = operationComplete()
	return
}

// UpdateHardwareState fetches the latest hardware state of the server
// and updates the HardwareDetails field of the host with details. It
// is expected to do this in the least expensive way possible, such as
// reading from a cache.
func (p *ironicProvisioner) UpdateHardwareState() (hwState provisioner.HardwareState, err error) {
	p.debugLog.Info("updating hardware state")

	ironicNode, err := p.getNode()
	if err != nil {
		return
	}

	switch ironicNode.PowerState {
	case powerOn, powerOff:
		discoveredVal := ironicNode.PowerState == powerOn
		hwState.PoweredOn = &discoveredVal
	case powerNone:
		p.log.Info("could not determine power state", "value", ironicNode.PowerState)
	default:
		p.log.Info("unknown power state", "value", ironicNode.PowerState)
	}
	return
}

<<<<<<< HEAD
func (p *ironicProvisioner) setLiveIsoUpdateOptsForNode(ironicNode *nodes.Node, imageData *metal3v1alpha1.Image, updates nodes.UpdateOpts) (nodes.UpdateOpts, error) {
	updater := updateOptsBuilder(p.debugLog)

	optValues := optionsData{
		"boot_iso": imageData.URL,

		// remove any image_source or checksum options
		"image_source":        nil,
		"image_os_hash_value": nil,
		"image_os_hash_algo":  nil,
		"image_checksum":      nil,
=======
func (p *ironicProvisioner) setLiveIsoUpdateOptsForNode(ironicNode *nodes.Node, imageData *metal3v1alpha1.Image, updater *nodeUpdater) {
	optValues := optionsData{
		"boot_iso": imageData.URL,

		// remove any image_source or checksum options
		"image_source":        nil,
		"image_os_hash_value": nil,
		"image_os_hash_algo":  nil,
		"image_checksum":      nil,
	}
	updater.
		SetInstanceInfoOpts(optValues, ironicNode).
		SetTopLevelOpt("deploy_interface", "ramdisk", ironicNode.DeployInterface)
}

func (p *ironicProvisioner) setDirectDeployUpdateOptsForNode(ironicNode *nodes.Node, imageData *metal3v1alpha1.Image, updater *nodeUpdater) {
	checksum, checksumType, ok := imageData.GetChecksum()
	if !ok {
		p.log.Info("image/checksum not found for host")
		return
>>>>>>> f1942201
	}
	updater.SetInstanceInfoOpts(optValues, ironicNode)
	updates = append(updates, updater.Updates...)

<<<<<<< HEAD
	deployInterface := "ramdisk"
	if ironicNode.DeployInterface != deployInterface {
		updates = append(
			updates,
			nodes.UpdateOperation{
				Op:    nodes.ReplaceOp,
				Path:  "/deploy_interface",
				Value: deployInterface,
			},
		)
	}

	return updates, nil
}

func (p *ironicProvisioner) setDirectDeployUpdateOptsForNode(ironicNode *nodes.Node, imageData *metal3v1alpha1.Image, updates nodes.UpdateOpts) (nodes.UpdateOpts, error) {
	checksum, checksumType, ok := imageData.GetChecksum()
	if !ok {
		p.log.Info("image/checksum not found for host")
		return updates, nil
	}

	updater := updateOptsBuilder(p.debugLog)

=======
>>>>>>> f1942201
	// FIXME: For older versions of ironic that do not have
	// https://review.opendev.org/#/c/711816/ failing to include the
	// 'image_checksum' causes ironic to refuse to provision the
	// image, even if the other hash value parameters are given. We
	// only want to do that for MD5, however, because those versions
	// of ironic only support MD5 checksums.
	var legacyChecksum *string
	if checksumType == string(metal3v1alpha1.MD5) {
		legacyChecksum = &checksum
<<<<<<< HEAD
	}

	optValues := optionsData{
		// Remove any boot_iso field
		"boot_iso": nil,

		"image_source":        imageData.URL,
		"image_os_hash_algo":  checksumType,
		"image_os_hash_value": checksum,
		"image_checksum":      legacyChecksum,
		"image_disk_format":   imageData.DiskFormat,
	}
	updater.SetInstanceInfoOpts(optValues, ironicNode)
	updates = append(updates, updater.Updates...)

	deployInterface := "direct"
	if ironicNode.DeployInterface != deployInterface {
		updates = append(
			updates,
			nodes.UpdateOperation{
				Op:    nodes.ReplaceOp,
				Path:  "/deploy_interface",
				Value: deployInterface,
			},
		)
	}

	return updates, nil
}

func (p *ironicProvisioner) getImageUpdateOptsForNode(ironicNode *nodes.Node, imageData *metal3v1alpha1.Image, bootMode metal3v1alpha1.BootMode) (updates nodes.UpdateOpts, err error) {
	updater := updateOptsBuilder(p.debugLog)

	// instance_uuid
	if ironicNode.InstanceUUID != string(p.objectMeta.UID) {
		p.log.Info("setting instance_uuid")
		updates = append(
			updates,
			nodes.UpdateOperation{
				Op:    nodes.ReplaceOp,
				Path:  "/instance_uuid",
				Value: string(p.objectMeta.UID),
			},
		)
	}
=======
	}

	optValues := optionsData{
		// Remove any boot_iso field
		"boot_iso": nil,

		"image_source":        imageData.URL,
		"image_os_hash_algo":  checksumType,
		"image_os_hash_value": checksum,
		"image_checksum":      legacyChecksum,
		"image_disk_format":   imageData.DiskFormat,
	}
	updater.
		SetInstanceInfoOpts(optValues, ironicNode).
		SetTopLevelOpt("deploy_interface", "direct", ironicNode.DeployInterface)
}

func (p *ironicProvisioner) getImageUpdateOptsForNode(ironicNode *nodes.Node, imageData *metal3v1alpha1.Image, bootMode metal3v1alpha1.BootMode, updater *nodeUpdater) {
	// instance_uuid
	updater.SetTopLevelOpt("instance_uuid", string(p.objectMeta.UID), ironicNode.InstanceUUID)
>>>>>>> f1942201

	// Secure boot is a normal capability that goes into instance_info (we
	// also put it to properties for consistency, although it's not
	// strictly required in our case).

	// Instance info capabilities were invented later and
	// use a normal JSON mapping instead of a custom
	// string value.
	capabilitiesII := map[string]string{}
	if bootMode == metal3v1alpha1.UEFISecureBoot {
		capabilitiesII["secure_boot"] = "true"
	}

	updater.SetInstanceInfoOpts(optionsData{"capabilities": capabilitiesII}, ironicNode)
<<<<<<< HEAD
	updates = append(updates, updater.Updates...)

	// Set live-iso format options
=======

>>>>>>> f1942201
	if imageData.DiskFormat != nil && *imageData.DiskFormat == "live-iso" {
		// Set live-iso format options
		p.setLiveIsoUpdateOptsForNode(ironicNode, imageData, updater)
	} else {
		// Set deploy_interface direct options when not booting a live-iso
		p.setDirectDeployUpdateOptsForNode(ironicNode, imageData, updater)
	}
}

func (p *ironicProvisioner) getUpdateOptsForNode(ironicNode *nodes.Node, data provisioner.ProvisionData) *nodeUpdater {
	updater := updateOptsBuilder(p.debugLog)

	p.getImageUpdateOptsForNode(ironicNode, &data.Image, data.BootMode, updater)

	opts := optionsData{
		"root_device": devicehints.MakeHintMap(data.RootDeviceHints),

		// FIXME(dhellmann): This should come from inspecting the host.
		"cpu_arch": data.HardwareProfile.CPUArch,

		"local_gb": data.HardwareProfile.LocalGB,

		"capabilities": buildCapabilitiesValue(ironicNode, data.BootMode),
	}
	updater.SetPropertiesOpts(opts, ironicNode)

	return updater
}

// We can't just replace the capabilities because we need to keep the
// values provided by inspection. We can't replace only the boot_mode
// because the API isn't fine-grained enough for that. So we have to
// look at the existing value and modify it. This function
// encapsulates the logic for building the value and knowing which
// update operation to use with the results.
func buildCapabilitiesValue(ironicNode *nodes.Node, bootMode metal3v1alpha1.BootMode) string {

	capabilities, ok := ironicNode.Properties["capabilities"]
	if !ok {
		// There is no existing capabilities value
		return bootModeCapabilities[bootMode]
	}
	existingCapabilities := capabilities.(string)

	if existingCapabilities == "" {
		// The existing value is empty so we can replace the whole
		// thing.
		return bootModeCapabilities[bootMode]
	}

	var filteredCapabilities []string
	for _, item := range strings.Split(existingCapabilities, ",") {
		if !strings.HasPrefix(item, "boot_mode:") && !strings.HasPrefix(item, "secure_boot:") {
			filteredCapabilities = append(filteredCapabilities, item)
		}
	}
	filteredCapabilities = append(filteredCapabilities, bootModeCapabilities[bootMode])

	return strings.Join(filteredCapabilities, ",")
}

func (p *ironicProvisioner) setUpForProvisioning(ironicNode *nodes.Node, data provisioner.ProvisionData) (result provisioner.Result, err error) {

	p.log.Info("starting provisioning", "node properties", ironicNode.Properties)

	success, result, err := p.tryUpdateNode(ironicNode,
		p.getUpdateOptsForNode(ironicNode, data))
	if !success {
		return
	}

	p.log.Info("validating host settings")

	errorMessage, err := p.validateNode(ironicNode)
	switch err.(type) {
	case nil:
	case gophercloud.ErrDefault409:
		p.log.Info("could not validate host during registration, busy")
		return retryAfterDelay(provisionRequeueDelay)
	default:
		return transientError(errors.Wrap(err, "failed to validate host during registration"))
	}
	if errorMessage != "" {
		return operationFailed(errorMessage)
	}

	// If validation is successful we can start moving the host
	// through the states necessary to make it "available".
	p.log.Info("starting provisioning",
		"lastError", ironicNode.LastError,
		"current", ironicNode.ProvisionState,
		"target", ironicNode.TargetProvisionState,
		"deploy step", ironicNode.DeployStep,
	)
	p.publisher("ProvisioningStarted",
		fmt.Sprintf("Image provisioning started for %s", data.Image.URL))
	return
}

func (p *ironicProvisioner) deployInterface(image *metal3v1alpha1.Image) (result string) {
	result = "direct"
	if image != nil && image.DiskFormat != nil && *image.DiskFormat == "live-iso" {
		result = "ramdisk"
	}
	return result
}

// Adopt notifies the provisioner that the state machine believes the host
// to be currently provisioned, and that it should be managed as such.
func (p *ironicProvisioner) Adopt(data provisioner.AdoptData, force bool) (result provisioner.Result, err error) {
	ironicNode, err := p.getNode()
	if err != nil {
		return transientError(err)
	}

	switch nodes.ProvisionState(ironicNode.ProvisionState) {
	case nodes.Enroll, nodes.Verifying:
		return transientError(fmt.Errorf("Invalid state for adopt: %s",
			ironicNode.ProvisionState))
	case nodes.Manageable:
		_, hasImageSource := ironicNode.InstanceInfo["image_source"]
		_, hasBootISO := ironicNode.InstanceInfo["boot_iso"]
		if data.State == metal3v1alpha1.StateDeprovisioning &&
			!(hasImageSource || hasBootISO) {
			// If we got here after a fresh registration and image data is
			// available, it should have been added to the node during
			// registration. If it isn't present then we got here due to a
			// failed cleaning on deprovision. The node will be cleaned again
			// before the next provisioning, so just allow the controller to
			// continue without adopting.
			p.log.Info("no image info; not adopting", "state", ironicNode.ProvisionState)
			return operationComplete()
		}
		return p.changeNodeProvisionState(
			ironicNode,
			nodes.ProvisionStateOpts{
				Target: nodes.TargetAdopt,
			},
		)
	case nodes.Adopting:
		return operationContinuing(provisionRequeueDelay)
	case nodes.AdoptFail:
		if force {
			return p.changeNodeProvisionState(
				ironicNode,
				nodes.ProvisionStateOpts{
					Target: nodes.TargetAdopt,
				},
			)
		}
		return operationFailed(fmt.Sprintf("Host adoption failed: %s",
			ironicNode.LastError))
	case nodes.Active:
	default:
	}
	return operationComplete()
}

func (p *ironicProvisioner) ironicHasSameImage(ironicNode *nodes.Node, image metal3v1alpha1.Image) (sameImage bool) {
	// To make it easier to test if ironic is configured with
	// the same image we are trying to provision to the host.
	if image.DiskFormat != nil && *image.DiskFormat == "live-iso" {
		sameImage = (ironicNode.InstanceInfo["boot_iso"] == image.URL)
		p.log.Info("checking image settings",
			"boot_iso", ironicNode.InstanceInfo["boot_iso"],
			"same", sameImage,
			"provisionState", ironicNode.ProvisionState)
	} else {
		checksum, checksumType, _ := image.GetChecksum()
		sameImage = (ironicNode.InstanceInfo["image_source"] == image.URL &&
			ironicNode.InstanceInfo["image_os_hash_algo"] == checksumType &&
			ironicNode.InstanceInfo["image_os_hash_value"] == checksum)
		p.log.Info("checking image settings",
			"source", ironicNode.InstanceInfo["image_source"],
			"image_os_hash_algo", checksumType,
			"image_os_has_value", checksum,
			"same", sameImage,
			"provisionState", ironicNode.ProvisionState)
	}
	return sameImage
}

func (p *ironicProvisioner) buildManualCleaningSteps(bmcAccess bmc.AccessDetails, data provisioner.PrepareData) (cleanSteps []nodes.CleanStep, err error) {
	// Build raid clean steps
	if bmcAccess.RAIDInterface() != "no-raid" {
		cleanSteps = append(cleanSteps, BuildRAIDCleanSteps(data.RAIDConfig)...)
	} else if data.RAIDConfig != nil {
		return nil, fmt.Errorf("RAID settings are defined, but the node's driver %s does not support RAID", bmcAccess.Driver())
	}

	// Build bios clean steps
	settings, err := bmcAccess.BuildBIOSSettings(data.FirmwareConfig)
	if err != nil {
		return nil, err
	}
	if len(settings) != 0 {
		cleanSteps = append(
			cleanSteps,
			nodes.CleanStep{
				Interface: "bios",
				Step:      "apply_configuration",
				Args: map[string]interface{}{
					"settings": settings,
				},
			},
		)
	}

	// TODO: Add manual cleaning steps for host configuration

	return
}

func (p *ironicProvisioner) startManualCleaning(bmcAccess bmc.AccessDetails, ironicNode *nodes.Node, data provisioner.PrepareData) (success bool, result provisioner.Result, err error) {
	if bmcAccess.RAIDInterface() != "no-raid" {
		// Set raid configuration
		err = setTargetRAIDCfg(p, ironicNode, data)
		if err != nil {
			result, err = transientError(err)
			return
		}
	}

	// Build manual clean steps
	cleanSteps, err := p.buildManualCleaningSteps(bmcAccess, data)
	if err != nil {
		result, err = operationFailed(err.Error())
		return
	}

	// Start manual clean
	if len(cleanSteps) != 0 {
		p.log.Info("remove existing configuration and set new configuration", "steps", cleanSteps)
		return p.tryChangeNodeProvisionState(
			ironicNode,
			nodes.ProvisionStateOpts{
				Target:     nodes.TargetClean,
				CleanSteps: cleanSteps,
			},
		)
	}
	result, err = operationComplete()
	return
}

// Prepare remove existing configuration and set new configuration.
// If `started` is true,  it means that we successfully executed `tryChangeNodeProvisionState`.
func (p *ironicProvisioner) Prepare(data provisioner.PrepareData, unprepared bool) (result provisioner.Result, started bool, err error) {
	bmcAccess, err := p.bmcAccess()
	if err != nil {
		result, err = transientError(err)
		return
	}

	ironicNode, err := p.getNode()
	if err != nil {
		result, err = transientError(err)
		return
	}

	switch nodes.ProvisionState(ironicNode.ProvisionState) {
	case nodes.Available:
		if unprepared {
			var cleanSteps []nodes.CleanStep
			cleanSteps, err = p.buildManualCleaningSteps(bmcAccess, data)
			if err != nil {
				result, err = operationFailed(err.Error())
				return
			}
			if len(cleanSteps) != 0 {
				result, err = p.changeNodeProvisionState(
					ironicNode,
					nodes.ProvisionStateOpts{Target: nodes.TargetManage},
				)
				return
			}
			// nothing to do
			started = true
		}
		// Automated clean finished
		result, err = operationComplete()

	case nodes.Manageable:
		if unprepared {
			started, result, err = p.startManualCleaning(bmcAccess, ironicNode, data)
			if started || result.Dirty || result.ErrorMessage != "" || err != nil {
				return
			}
			// nothing to do
			started = true
		}
		// Manual clean finished
		result, err = p.changeNodeProvisionState(
			ironicNode,
			nodes.ProvisionStateOpts{Target: nodes.TargetProvide},
		)

	case nodes.CleanFail:
		// When clean failed, we need to clean host provisioning settings.
		// If unprepared is false, means the settings aren't cleared.
		// So we can't set the node's state to manageable, until the settings are cleared.
		if !unprepared {
			result, err = operationFailed(ironicNode.LastError)
			return
		}
		if ironicNode.Maintenance {
			p.log.Info("clearing maintenance flag")
			result, err = p.setMaintenanceFlag(ironicNode, false)
			return
		}
		result, err = p.changeNodeProvisionState(
			ironicNode,
			nodes.ProvisionStateOpts{Target: nodes.TargetManage},
		)

	case nodes.Cleaning, nodes.CleanWait:
		p.log.Info("waiting for host to become manageable",
			"state", ironicNode.ProvisionState,
			"deploy step", ironicNode.DeployStep)
		result, err = operationContinuing(provisionRequeueDelay)

	default:
		result, err = transientError(fmt.Errorf("Have unexpected ironic node state %s", ironicNode.ProvisionState))
	}
	return
}

// Provision writes the image from the host spec to the host. It may
// be called multiple times, and should return true for its dirty flag
// until the deprovisioning operation is completed.
func (p *ironicProvisioner) Provision(data provisioner.ProvisionData) (result provisioner.Result, err error) {
	ironicNode, err := p.getNode()
	if err != nil {
		return transientError(err)
	}

	p.log.Info("provisioning image to host", "state", ironicNode.ProvisionState)

	ironicHasSameImage := p.ironicHasSameImage(ironicNode, data.Image)

	// Ironic has the settings it needs, see if it finds any issues
	// with them.
	switch nodes.ProvisionState(ironicNode.ProvisionState) {

	case nodes.DeployFail:
		// Since we were here ironic has recorded an error for this host,
		// with the image and checksum we have been trying to use, so we
		// should stop. (If the image values do not match, we want to try
		// again.)
		if ironicHasSameImage {
			// Save me from "eventually consistent" systems built on
			// top of relational databases...
			if ironicNode.LastError == "" {
				p.log.Info("failed but error message not available")
				return retryAfterDelay(0)
			}
			p.log.Info("found error", "msg", ironicNode.LastError)
			return operationFailed(fmt.Sprintf("Image provisioning failed: %s",
				ironicNode.LastError))
		}
		p.log.Info("recovering from previous failure")
		if provResult, err := p.setUpForProvisioning(ironicNode, data); err != nil || provResult.Dirty || provResult.ErrorMessage != "" {
			return provResult, err
		}

		return p.changeNodeProvisionState(ironicNode,
			nodes.ProvisionStateOpts{Target: nodes.TargetActive})

	case nodes.Manageable:
		return p.changeNodeProvisionState(ironicNode,
			nodes.ProvisionStateOpts{Target: nodes.TargetProvide})

	case nodes.CleanFail:
		if ironicNode.Maintenance {
			p.log.Info("clearing maintenance flag")
			return p.setMaintenanceFlag(ironicNode, false)
		}
		return p.changeNodeProvisionState(
			ironicNode,
			nodes.ProvisionStateOpts{Target: nodes.TargetManage},
		)

	case nodes.Available:
		if provResult, err := p.setUpForProvisioning(ironicNode, data); err != nil || provResult.Dirty || provResult.ErrorMessage != "" {
			return provResult, err
		}

		// After it is available, we need to start provisioning by
		// setting the state to "active".
		p.log.Info("making host active")

		// Retrieve cloud-init user data
		userData, err := data.HostConfig.UserData()
		if err != nil {
			return transientError(errors.Wrap(err, "could not retrieve user data"))
		}

		// Retrieve cloud-init network_data.json. Default value is empty
		networkDataRaw, err := data.HostConfig.NetworkData()
		if err != nil {
			return transientError(errors.Wrap(err, "could not retrieve network data"))
		}
		var networkData map[string]interface{}
		if err = yaml.Unmarshal([]byte(networkDataRaw), &networkData); err != nil {
			return transientError(errors.Wrap(err, "failed to unmarshal network_data.json from secret"))
		}

		// Retrieve cloud-init meta_data.json with falback to default
		metaData := map[string]interface{}{
			"uuid":             string(p.objectMeta.UID),
			"metal3-namespace": p.objectMeta.Namespace,
			"metal3-name":      p.objectMeta.Name,
			"local-hostname":   p.objectMeta.Name,
			"local_hostname":   p.objectMeta.Name,
			"name":             p.objectMeta.Name,
		}
		metaDataRaw, err := data.HostConfig.MetaData()
		if err != nil {
			return transientError(errors.Wrap(err, "could not retrieve metadata"))
		}
		if metaDataRaw != "" {
			if err = yaml.Unmarshal([]byte(metaDataRaw), &metaData); err != nil {
				return transientError(errors.Wrap(err, "failed to unmarshal metadata from secret"))
			}
		}

		var configDrive nodes.ConfigDrive
		if userData != "" {
			configDrive = nodes.ConfigDrive{
				UserData:    userData,
				MetaData:    metaData,
				NetworkData: networkData,
			}
			if err != nil {
				return transientError(errors.Wrap(err, "failed to build config drive"))
			}
			p.log.Info("triggering provisioning with config drive")
		} else {
			p.log.Info("triggering provisioning without config drive")
		}

		return p.changeNodeProvisionState(
			ironicNode,
			nodes.ProvisionStateOpts{
				Target:      nodes.TargetActive,
				ConfigDrive: configDrive,
			},
		)

	case nodes.Active:
		// provisioning is done
		p.publisher("ProvisioningComplete",
			fmt.Sprintf("Image provisioning completed for %s", data.Image.URL))
		p.log.Info("finished provisioning")
		return operationComplete()

	default:
		// wait states like cleaning and clean wait
		p.log.Info("waiting for host to become available",
			"state", ironicNode.ProvisionState,
			"deploy step", ironicNode.DeployStep)
		return operationContinuing(provisionRequeueDelay)
	}
}

func (p *ironicProvisioner) setMaintenanceFlag(ironicNode *nodes.Node, value bool) (result provisioner.Result, err error) {
	success, result, err := p.tryUpdateNode(ironicNode,
		updateOptsBuilder(p.log).SetTopLevelOpt("maintenance", value, nil))
	if err != nil {
		err = fmt.Errorf("failed to set host maintenance flag to %v (%w)", value, err)
	}
	if !success {
		return
	}
	return operationContinuing(0)
}

// Deprovision removes the host from the image. It may be called
// multiple times, and should return true for its dirty flag until the
// deprovisioning operation is completed.
func (p *ironicProvisioner) Deprovision(force bool) (result provisioner.Result, err error) {
	p.log.Info("deprovisioning")

	ironicNode, err := p.getNode()
	if err != nil {
		return transientError(err)
	}

	p.log.Info("deprovisioning host",
		"ID", ironicNode.UUID,
		"lastError", ironicNode.LastError,
		"current", ironicNode.ProvisionState,
		"target", ironicNode.TargetProvisionState,
		"deploy step", ironicNode.DeployStep,
		"instance_info", ironicNode.InstanceInfo,
	)

	switch nodes.ProvisionState(ironicNode.ProvisionState) {
	case nodes.Error:
		if !force {
			p.log.Info("deprovisioning failed")
			if ironicNode.LastError == "" {
				result.ErrorMessage = "Deprovisioning failed"
			} else {
				result.ErrorMessage = ironicNode.LastError
			}
			return result, nil
		}
		p.log.Info("retrying deprovisioning")
		p.publisher("DeprovisioningStarted", "Image deprovisioning restarted")
		return p.changeNodeProvisionState(
			ironicNode,
			nodes.ProvisionStateOpts{Target: nodes.TargetDeleted},
		)

	case nodes.CleanFail:
		p.log.Info("cleaning failed")
		if ironicNode.Maintenance {
			p.log.Info("clearing maintenance flag")
			return p.setMaintenanceFlag(ironicNode, false)
		}
		// This will return us to the manageable state without completing
		// cleaning. Because cleaning happens in the process of moving from
		// manageable to available, the node will still get cleaned before
		// we provision it again.
		return p.changeNodeProvisionState(
			ironicNode,
			nodes.ProvisionStateOpts{Target: nodes.TargetManage},
		)

	case nodes.Manageable:
		// We end up here after CleanFail. Because cleaning happens in the
		// process of moving from manageable to available, the node will still
		// get cleaned before we provision it again. Therefore, just declare
		// deprovisioning complete.
		p.log.Info("deprovisioning node is in manageable state")
		return operationComplete()

	case nodes.Available:
		p.publisher("DeprovisioningComplete", "Image deprovisioning completed")
		return operationComplete()

	case nodes.Deleting:
		p.log.Info("deleting")
		// Transitions to Cleaning upon completion
		return operationContinuing(deprovisionRequeueDelay)

	case nodes.Cleaning:
		p.log.Info("cleaning")
		// Transitions to Available upon completion
		return operationContinuing(deprovisionRequeueDelay)

	case nodes.CleanWait:
		p.log.Info("cleaning")
		return operationContinuing(deprovisionRequeueDelay)

	case nodes.Active, nodes.DeployFail:
		p.log.Info("starting deprovisioning")
		p.publisher("DeprovisioningStarted", "Image deprovisioning started")
		return p.changeNodeProvisionState(
			ironicNode,
			nodes.ProvisionStateOpts{Target: nodes.TargetDeleted},
		)

	default:
		// FIXME(zaneb): this error is unlikely to actually be transient
		return transientError(fmt.Errorf("Unhandled ironic state %s", ironicNode.ProvisionState))
	}
}

// Delete removes the host from the provisioning system. It may be
// called multiple times, and should return true for its dirty flag
// until the deprovisioning operation is completed.
func (p *ironicProvisioner) Delete() (result provisioner.Result, err error) {
	ironicNode, err := p.getNode()
	if err != nil {
		if errors.Is(err, provisioner.ErrNeedsRegistration) {
			p.log.Info("no node found, already deleted")
			return operationComplete()
		}
		return transientError(err)
	}

	p.log.Info("deleting host",
		"ID", ironicNode.UUID,
		"lastError", ironicNode.LastError,
		"current", ironicNode.ProvisionState,
		"target", ironicNode.TargetProvisionState,
		"deploy step", ironicNode.DeployStep,
	)

	if nodes.ProvisionState(ironicNode.ProvisionState) == nodes.Available {
		// Move back to manageable so we can delete it cleanly.
		return p.changeNodeProvisionState(
			ironicNode,
			nodes.ProvisionStateOpts{Target: nodes.TargetManage},
		)
	}

	if !ironicNode.Maintenance {
		// If we see an active node and the controller doesn't think
		// we need to deprovision it, that means the node was
		// ExternallyProvisioned and we should remove it from Ironic
		// without deprovisioning it.
		//
		// If we see a node with an error, we will have to set the
		// maintenance flag before deleting it.
		//
		// Any other state requires us to use maintenance mode to
		// delete while bypassing Ironic's internal checks related to
		// Nova.
		p.log.Info("setting host maintenance flag to force image delete")
		return p.setMaintenanceFlag(ironicNode, true)
	}

	p.log.Info("host ready to be removed")
	err = nodes.Delete(p.client, ironicNode.UUID).ExtractErr()
	switch err.(type) {
	case nil:
		p.log.Info("removed")
	case gophercloud.ErrDefault409:
		p.log.Info("could not remove host, busy")
		return retryAfterDelay(provisionRequeueDelay)
	case gophercloud.ErrDefault404:
		p.log.Info("did not find host to delete, OK")
	default:
		return transientError(errors.Wrap(err, "failed to remove host"))
	}

	return operationContinuing(0)
}

// Detach removes the host from the provisioning system.
// Similar to Delete, but ensures non-interruptive behavior
// for the target system.  It may be called multiple times,
// and should return true for its dirty  flag until the
// deletion operation is completed.
func (p *ironicProvisioner) Detach() (result provisioner.Result, err error) {
	// Currently the same behavior as Delete()
	return p.Delete()
}

func (p *ironicProvisioner) changePower(ironicNode *nodes.Node, target nodes.TargetPowerState) (result provisioner.Result, err error) {
	p.log.Info("changing power state")

	if ironicNode.TargetProvisionState != "" {
		p.log.Info("host in state that does not allow power change, try again after delay",
			"state", ironicNode.ProvisionState,
			"target state", ironicNode.TargetProvisionState,
		)
		return operationContinuing(powerRequeueDelay)
	}

	powerStateOpts := nodes.PowerStateOpts{
		Target: target,
	}
	if target == softPowerOff {
		powerStateOpts.Timeout = int(softPowerOffTimeout.Seconds())
	}

	changeResult := nodes.ChangePowerState(
		p.client,
		ironicNode.UUID,
		powerStateOpts)

	switch changeResult.Err.(type) {
	case nil:
		p.log.Info("power change OK")
		return operationContinuing(0)
	case gophercloud.ErrDefault409:
		p.log.Info("host is locked, trying again after delay", "delay", powerRequeueDelay)
		result, _ = retryAfterDelay(powerRequeueDelay)
		return result, HostLockedError{}
	case gophercloud.ErrDefault400:
		// Error 400 Bad Request means target power state is not supported by vendor driver
		p.log.Info("power change error", "message", changeResult.Err)
		return result, SoftPowerOffUnsupportedError{}
	default:
		p.log.Info("power change error", "message", changeResult.Err)
		return transientError(errors.Wrap(changeResult.Err, "failed to change power state"))
	}
}

// PowerOn ensures the server is powered on independently of any image
// provisioning operation.
func (p *ironicProvisioner) PowerOn() (result provisioner.Result, err error) {
	p.log.Info("ensuring host is powered on")

	ironicNode, err := p.getNode()
	if err != nil {
		return transientError(err)
	}

	p.log.Info("checking current state",
		"target", ironicNode.TargetPowerState)

	if ironicNode.PowerState != powerOn {
		if ironicNode.TargetPowerState == powerOn {
			p.log.Info("waiting for power status to change")
			return operationContinuing(powerRequeueDelay)
		}
		result, err = p.changePower(ironicNode, nodes.PowerOn)
		switch err.(type) {
		case nil:
		case HostLockedError:
		default:
			return transientError(errors.Wrap(err, "failed to power on host"))
		}
		p.publisher("PowerOn", "Host powered on")
	}

	return result, nil
}

// PowerOff ensures the server is powered off independently of any image
// provisioning operation.
func (p *ironicProvisioner) PowerOff(rebootMode metal3v1alpha1.RebootMode) (result provisioner.Result, err error) {
	p.log.Info(fmt.Sprintf("ensuring host is powered off (mode: %s)", rebootMode))

	if rebootMode == metal3v1alpha1.RebootModeHard {
		result, err = p.hardPowerOff()
	} else {
		result, err = p.softPowerOff()
	}
	if err != nil {
		switch err.(type) {
		// In case of soft power off is unsupported or has failed,
		// we activate hard power off.
		case SoftPowerOffUnsupportedError, SoftPowerOffFailed:
			return p.hardPowerOff()
		case HostLockedError:
			return retryAfterDelay(powerRequeueDelay)
		default:
			return transientError(err)
		}
	}
	return result, nil
}

// hardPowerOff sends 'power off' request to BM node and waits for the result
func (p *ironicProvisioner) hardPowerOff() (result provisioner.Result, err error) {
	p.log.Info("ensuring host is powered off by \"hard power off\" command")

	ironicNode, err := p.getNode()
	if err != nil {
		return transientError(err)
	}

	if ironicNode.PowerState != powerOff {
		if ironicNode.TargetPowerState == powerOff {
			p.log.Info("waiting for power status to change")
			return operationContinuing(powerRequeueDelay)
		}
		result, err = p.changePower(ironicNode, nodes.PowerOff)
		if err != nil {
			return transientError(errors.Wrap(err, "failed to power off host"))
		}
		p.publisher("PowerOff", "Host powered off")
		return result, err
	}

	return operationComplete()
}

// softPowerOff sends 'soft power off' request to BM node.
// If soft power off is not supported, the request ends with an error.
// Otherwise the request ends with no error and the result should be
// checked later via node fields "power_state", "target_power_state"
// and "last_error".
func (p *ironicProvisioner) softPowerOff() (result provisioner.Result, err error) {
	p.log.Info("ensuring host is powered off by \"soft power off\" command")

	ironicNode, err := p.getNode()
	if err != nil {
		return transientError(err)
	}

	if ironicNode.PowerState != powerOff {
		targetState := ironicNode.TargetPowerState
		// If the target state is either powerOff or softPowerOff, then we should wait
		if targetState == powerOff || targetState == softPowerOff {
			p.log.Info("waiting for power status to change")
			return operationContinuing(powerRequeueDelay)
		}
		// If the target state is unset while the last error is set,
		// then the last execution of soft power off has failed.
		if targetState == "" && ironicNode.LastError != "" {
			return result, SoftPowerOffFailed{}
		}
		result, err = p.changePower(ironicNode, nodes.SoftPowerOff)
		if err != nil {
			return transientError(err)
		}
		p.publisher("PowerOff", "Host soft powered off")
	}

	return result, nil
}

func ironicNodeName(objMeta metav1.ObjectMeta) string {
	return objMeta.Namespace + nameSeparator + objMeta.Name
}

// IsReady checks if the provisioning backend is available
func (p *ironicProvisioner) IsReady() (result bool, err error) {
	p.debugLog.Info("verifying ironic provisioner dependencies")

	checker := newIronicDependenciesChecker(p.client, p.inspector, p.log)
	return checker.IsReady()
}

func (p *ironicProvisioner) HasCapacity() (result bool, err error) {

	hosts, err := p.loadBusyHosts()
	if err != nil {
		p.log.Error(err, "Unable to get hosts for determining current provisioner capacity")
		return false, err
	}

	// If the current host is already under processing then let's skip the test
	if _, ok := hosts[ironicNodeName(p.objectMeta)]; ok {
		return true, nil
	}

	return len(hosts) < maxBusyHosts, nil
}

func (p *ironicProvisioner) loadBusyHosts() (hosts map[string]struct{}, err error) {

	hosts = make(map[string]struct{})
	pager := nodes.List(p.client, nodes.ListOpts{
		Fields: []string{"uuid,name,provision_state,driver_internal_info,target_provision_state"},
	})

	page, err := pager.AllPages()
	if err != nil {
		return nil, err
	}

	allNodes, err := nodes.ExtractNodes(page)
	if err != nil {
		return nil, err
	}

	for _, node := range allNodes {

		switch nodes.ProvisionState(node.ProvisionState) {
		case nodes.Cleaning, nodes.CleanWait,
			nodes.Inspecting, nodes.InspectWait,
			nodes.Deploying, nodes.DeployWait,
			nodes.Deleting:
			hosts[node.Name] = struct{}{}
		}
	}

	return hosts, nil
}<|MERGE_RESOLUTION|>--- conflicted
+++ resolved
@@ -859,10 +859,7 @@
 	return
 }
 
-<<<<<<< HEAD
-func (p *ironicProvisioner) setLiveIsoUpdateOptsForNode(ironicNode *nodes.Node, imageData *metal3v1alpha1.Image, updates nodes.UpdateOpts) (nodes.UpdateOpts, error) {
-	updater := updateOptsBuilder(p.debugLog)
-
+func (p *ironicProvisioner) setLiveIsoUpdateOptsForNode(ironicNode *nodes.Node, imageData *metal3v1alpha1.Image, updater *nodeUpdater) {
 	optValues := optionsData{
 		"boot_iso": imageData.URL,
 
@@ -871,16 +868,6 @@
 		"image_os_hash_value": nil,
 		"image_os_hash_algo":  nil,
 		"image_checksum":      nil,
-=======
-func (p *ironicProvisioner) setLiveIsoUpdateOptsForNode(ironicNode *nodes.Node, imageData *metal3v1alpha1.Image, updater *nodeUpdater) {
-	optValues := optionsData{
-		"boot_iso": imageData.URL,
-
-		// remove any image_source or checksum options
-		"image_source":        nil,
-		"image_os_hash_value": nil,
-		"image_os_hash_algo":  nil,
-		"image_checksum":      nil,
 	}
 	updater.
 		SetInstanceInfoOpts(optValues, ironicNode).
@@ -892,38 +879,8 @@
 	if !ok {
 		p.log.Info("image/checksum not found for host")
 		return
->>>>>>> f1942201
-	}
-	updater.SetInstanceInfoOpts(optValues, ironicNode)
-	updates = append(updates, updater.Updates...)
-
-<<<<<<< HEAD
-	deployInterface := "ramdisk"
-	if ironicNode.DeployInterface != deployInterface {
-		updates = append(
-			updates,
-			nodes.UpdateOperation{
-				Op:    nodes.ReplaceOp,
-				Path:  "/deploy_interface",
-				Value: deployInterface,
-			},
-		)
-	}
-
-	return updates, nil
-}
-
-func (p *ironicProvisioner) setDirectDeployUpdateOptsForNode(ironicNode *nodes.Node, imageData *metal3v1alpha1.Image, updates nodes.UpdateOpts) (nodes.UpdateOpts, error) {
-	checksum, checksumType, ok := imageData.GetChecksum()
-	if !ok {
-		p.log.Info("image/checksum not found for host")
-		return updates, nil
-	}
-
-	updater := updateOptsBuilder(p.debugLog)
-
-=======
->>>>>>> f1942201
+	}
+
 	// FIXME: For older versions of ironic that do not have
 	// https://review.opendev.org/#/c/711816/ failing to include the
 	// 'image_checksum' causes ironic to refuse to provision the
@@ -933,7 +890,6 @@
 	var legacyChecksum *string
 	if checksumType == string(metal3v1alpha1.MD5) {
 		legacyChecksum = &checksum
-<<<<<<< HEAD
 	}
 
 	optValues := optionsData{
@@ -946,52 +902,6 @@
 		"image_checksum":      legacyChecksum,
 		"image_disk_format":   imageData.DiskFormat,
 	}
-	updater.SetInstanceInfoOpts(optValues, ironicNode)
-	updates = append(updates, updater.Updates...)
-
-	deployInterface := "direct"
-	if ironicNode.DeployInterface != deployInterface {
-		updates = append(
-			updates,
-			nodes.UpdateOperation{
-				Op:    nodes.ReplaceOp,
-				Path:  "/deploy_interface",
-				Value: deployInterface,
-			},
-		)
-	}
-
-	return updates, nil
-}
-
-func (p *ironicProvisioner) getImageUpdateOptsForNode(ironicNode *nodes.Node, imageData *metal3v1alpha1.Image, bootMode metal3v1alpha1.BootMode) (updates nodes.UpdateOpts, err error) {
-	updater := updateOptsBuilder(p.debugLog)
-
-	// instance_uuid
-	if ironicNode.InstanceUUID != string(p.objectMeta.UID) {
-		p.log.Info("setting instance_uuid")
-		updates = append(
-			updates,
-			nodes.UpdateOperation{
-				Op:    nodes.ReplaceOp,
-				Path:  "/instance_uuid",
-				Value: string(p.objectMeta.UID),
-			},
-		)
-	}
-=======
-	}
-
-	optValues := optionsData{
-		// Remove any boot_iso field
-		"boot_iso": nil,
-
-		"image_source":        imageData.URL,
-		"image_os_hash_algo":  checksumType,
-		"image_os_hash_value": checksum,
-		"image_checksum":      legacyChecksum,
-		"image_disk_format":   imageData.DiskFormat,
-	}
 	updater.
 		SetInstanceInfoOpts(optValues, ironicNode).
 		SetTopLevelOpt("deploy_interface", "direct", ironicNode.DeployInterface)
@@ -1000,7 +910,6 @@
 func (p *ironicProvisioner) getImageUpdateOptsForNode(ironicNode *nodes.Node, imageData *metal3v1alpha1.Image, bootMode metal3v1alpha1.BootMode, updater *nodeUpdater) {
 	// instance_uuid
 	updater.SetTopLevelOpt("instance_uuid", string(p.objectMeta.UID), ironicNode.InstanceUUID)
->>>>>>> f1942201
 
 	// Secure boot is a normal capability that goes into instance_info (we
 	// also put it to properties for consistency, although it's not
@@ -1015,13 +924,7 @@
 	}
 
 	updater.SetInstanceInfoOpts(optionsData{"capabilities": capabilitiesII}, ironicNode)
-<<<<<<< HEAD
-	updates = append(updates, updater.Updates...)
-
-	// Set live-iso format options
-=======
-
->>>>>>> f1942201
+
 	if imageData.DiskFormat != nil && *imageData.DiskFormat == "live-iso" {
 		// Set live-iso format options
 		p.setLiveIsoUpdateOptsForNode(ironicNode, imageData, updater)
