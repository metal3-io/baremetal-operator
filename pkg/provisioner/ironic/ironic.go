--- conflicted
+++ resolved
@@ -37,11 +37,8 @@
 var deployRamdiskURL string
 var ironicEndpoint string
 var inspectorEndpoint string
-<<<<<<< HEAD
-=======
 var ironicTrustedCAFile string
 var ironicInsecure bool
->>>>>>> 17ef959b
 var ironicAuth clients.AuthConfig
 var inspectorAuth clients.AuthConfig
 
@@ -135,26 +132,17 @@
 
 // A private function to construct an ironicProvisioner (rather than a
 // Provisioner interface) in a consistent way for tests.
-<<<<<<< HEAD
-func newProvisioner(host *metal3v1alpha1.BareMetalHost, bmcCreds bmc.Credentials, publisher provisioner.EventPublisher) (*ironicProvisioner, error) {
-	clientIronic, err := clients.IronicClient(ironicEndpoint, ironicAuth)
-=======
 func newProvisionerWithSettings(host *metal3v1alpha1.BareMetalHost, bmcCreds bmc.Credentials, publisher provisioner.EventPublisher, ironicURL string, ironicAuthSettings clients.AuthConfig, inspectorURL string, inspectorAuthSettings clients.AuthConfig) (*ironicProvisioner, error) {
 	tlsConf := clients.TLSConfig{
 		TrustedCAFile:      ironicTrustedCAFile,
 		InsecureSkipVerify: ironicInsecure,
 	}
 	clientIronic, err := clients.IronicClient(ironicURL, ironicAuthSettings, tlsConf)
->>>>>>> 17ef959b
 	if err != nil {
 		return nil, err
 	}
 
-<<<<<<< HEAD
-	clientInspector, err := clients.InspectorClient(inspectorEndpoint, inspectorAuth)
-=======
 	clientInspector, err := clients.InspectorClient(inspectorURL, inspectorAuthSettings, tlsConf)
->>>>>>> 17ef959b
 	if err != nil {
 		return nil, err
 	}
