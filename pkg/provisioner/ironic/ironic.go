--- conflicted
+++ resolved
@@ -1242,17 +1242,10 @@
 
 func (p *ironicProvisioner) buildManualCleaningSteps(bmcAccess bmc.AccessDetails) (cleanSteps []nodes.CleanStep, err error) {
 	// Build raid clean steps
-<<<<<<< HEAD
 	if p.bmcAccess.RAIDInterface() != "no-raid" {
 		cleanSteps = append(cleanSteps, BuildRAIDCleanSteps(p.host.Spec.RAID)...)
 	} else if p.host.Spec.RAID != nil {
 		return nil, fmt.Errorf("RAID settings are defined, but the node's driver %s does not support RAID", p.bmcAccess.Driver())
-=======
-	if bmcAccess.RAIDInterface() != "no-raid" {
-		cleanSteps = append(cleanSteps, BuildRAIDCleanSteps(p.host.Status.Provisioning.RAID)...)
-	} else if p.host.Status.Provisioning.RAID != nil {
-		return nil, fmt.Errorf("RAID settings are defined, but the node's driver %s does not support RAID", bmcAccess.Driver())
->>>>>>> 04d6151e
 	}
 
 	// TODO: Add manual cleaning steps for host configuration
