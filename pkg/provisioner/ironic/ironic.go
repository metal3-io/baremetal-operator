package ironic

import (
	"fmt"
	"os"
	"strings"
	"time"

	"github.com/go-logr/logr"
	"github.com/gophercloud/gophercloud"
	"github.com/gophercloud/gophercloud/openstack/baremetal/v1/nodes"
	"github.com/gophercloud/gophercloud/openstack/baremetal/v1/ports"
	"github.com/gophercloud/gophercloud/openstack/baremetalintrospection/v1/introspection"
	"github.com/pkg/errors"
	logf "sigs.k8s.io/controller-runtime/pkg/runtime/log"
	"sigs.k8s.io/yaml"

	metal3v1alpha1 "github.com/metal3-io/baremetal-operator/apis/metal3.io/v1alpha1"
	"github.com/metal3-io/baremetal-operator/pkg/bmc"
	"github.com/metal3-io/baremetal-operator/pkg/hardware"
	"github.com/metal3-io/baremetal-operator/pkg/provisioner"
	"github.com/metal3-io/baremetal-operator/pkg/provisioner/ironic/clients"
	"github.com/metal3-io/baremetal-operator/pkg/provisioner/ironic/devicehints"
	"github.com/metal3-io/baremetal-operator/pkg/provisioner/ironic/hardwaredetails"
)

var (
	log                       = logf.Log.WithName("provisioner").WithName("ironic")
	deprovisionRequeueDelay   = time.Second * 10
	provisionRequeueDelay     = time.Second * 10
	powerRequeueDelay         = time.Second * 10
	introspectionRequeueDelay = time.Second * 15
	softPowerOffTimeout       = time.Second * 180
	deployKernelURL           string
	deployRamdiskURL          string
	ironicEndpoint            string
	inspectorEndpoint         string
	ironicTrustedCAFile       string
	ironicInsecure            bool
	ironicAuth                clients.AuthConfig
	inspectorAuth             clients.AuthConfig

	// Keep pointers to ironic and inspector clients configured with
	// the global auth settings to reuse the connection between
	// reconcilers.
	clientIronicSingleton    *gophercloud.ServiceClient
	clientInspectorSingleton *gophercloud.ServiceClient
)

const (
	// See nodes.Node.PowerState for details
	powerOn      = "power on"
	powerOff     = "power off"
	softPowerOff = "soft power off"
	powerNone    = "None"
)

var bootModeCapabilities = map[metal3v1alpha1.BootMode]string{
	metal3v1alpha1.UEFI:   "boot_mode:uefi",
	metal3v1alpha1.Legacy: "boot_mode:bios",
}

func init() {
	// NOTE(dhellmann): Use Fprintf() to report errors instead of
	// logging, because logging is not configured yet in init().

	var authErr error
	ironicAuth, inspectorAuth, authErr = clients.LoadAuth()
	if authErr != nil {
		fmt.Fprintf(os.Stderr, "Cannot start: %s\n", authErr)
		os.Exit(1)
	}

	deployKernelURL = os.Getenv("DEPLOY_KERNEL_URL")
	if deployKernelURL == "" {
		fmt.Fprintf(os.Stderr, "Cannot start: No DEPLOY_KERNEL_URL variable set\n")
		os.Exit(1)
	}
	deployRamdiskURL = os.Getenv("DEPLOY_RAMDISK_URL")
	if deployRamdiskURL == "" {
		fmt.Fprintf(os.Stderr, "Cannot start: No DEPLOY_RAMDISK_URL variable set\n")
		os.Exit(1)
	}
	ironicEndpoint = os.Getenv("IRONIC_ENDPOINT")
	if ironicEndpoint == "" {
		fmt.Fprintf(os.Stderr, "Cannot start: No IRONIC_ENDPOINT variable set\n")
		os.Exit(1)
	}
	inspectorEndpoint = os.Getenv("IRONIC_INSPECTOR_ENDPOINT")
	if inspectorEndpoint == "" {
		fmt.Fprintf(os.Stderr, "Cannot start: No IRONIC_INSPECTOR_ENDPOINT variable set")
		os.Exit(1)
	}
	ironicTrustedCAFile = os.Getenv("IRONIC_CACERT_FILE")
	if ironicTrustedCAFile == "" {
		ironicTrustedCAFile = "/opt/metal3/certs/ca/crt"
	}
	ironicInsecureStr := os.Getenv("IRONIC_INSECURE")
	if strings.ToLower(ironicInsecureStr) == "true" {
		ironicInsecure = true
	}
}

// Provisioner implements the provisioning.Provisioner interface
// and uses Ironic to manage the host.
type ironicProvisioner struct {
	// the host to be managed by this provisioner
	host metal3v1alpha1.BareMetalHost
	// a shorter path to the provisioning status data structure
	status *metal3v1alpha1.ProvisionStatus
	// access parameters for the BMC
	bmcAccess bmc.AccessDetails
	// credentials to log in to the BMC
	bmcCreds bmc.Credentials
	// a client for talking to ironic
	client *gophercloud.ServiceClient
	// a client for talking to ironic-inspector
	inspector *gophercloud.ServiceClient
	// a logger configured for this host
	log logr.Logger
	// an event publisher for recording significant events
	publisher provisioner.EventPublisher
}

// LogStartup produces useful logging information that we only want to
// emit once on startup but that is interal to this package.
func LogStartup() {
	log.Info("ironic settings",
		"endpoint", ironicEndpoint,
		"ironicAuthType", ironicAuth.Type,
		"inspectorEndpoint", inspectorEndpoint,
		"inspectorAuthType", inspectorAuth.Type,
		"deployKernelURL", deployKernelURL,
		"deployRamdiskURL", deployRamdiskURL,
	)
}

// A private function to construct an ironicProvisioner (rather than a
// Provisioner interface) in a consistent way for tests.
func newProvisionerWithSettings(host metal3v1alpha1.BareMetalHost, bmcCreds bmc.Credentials, publisher provisioner.EventPublisher, ironicURL string, ironicAuthSettings clients.AuthConfig, inspectorURL string, inspectorAuthSettings clients.AuthConfig) (*ironicProvisioner, error) {
	tlsConf := clients.TLSConfig{
		TrustedCAFile:      ironicTrustedCAFile,
		InsecureSkipVerify: ironicInsecure,
	}
	clientIronic, err := clients.IronicClient(ironicURL, ironicAuthSettings, tlsConf)
	if err != nil {
		return nil, err
	}

	clientInspector, err := clients.InspectorClient(inspectorURL, inspectorAuthSettings, tlsConf)
	if err != nil {
		return nil, err
	}

	return newProvisionerWithIronicClients(host, bmcCreds, publisher,
		clientIronic, clientInspector)
}

func newProvisionerWithIronicClients(host metal3v1alpha1.BareMetalHost, bmcCreds bmc.Credentials, publisher provisioner.EventPublisher, clientIronic *gophercloud.ServiceClient, clientInspector *gophercloud.ServiceClient) (*ironicProvisioner, error) {

	bmcAccess, err := bmc.NewAccessDetails(host.Spec.BMC.Address, host.Spec.BMC.DisableCertificateVerification)
	if err != nil {
		return nil, errors.Wrap(err, "failed to parse BMC address information")
	}

	// Ensure we have a microversion high enough to get the features
	// we need.
	clientIronic.Microversion = "1.56"
	p := &ironicProvisioner{
		host:      host,
		status:    &(host.Status.Provisioning),
		bmcAccess: bmcAccess,
		bmcCreds:  bmcCreds,
		client:    clientIronic,
		inspector: clientInspector,
		log:       log.WithValues("host", host.Name),
		publisher: publisher,
	}

	return p, nil
}

// New returns a new Ironic Provisioner using the global configuration
// for finding the Ironic services.
func New(host metal3v1alpha1.BareMetalHost, bmcCreds bmc.Credentials, publisher provisioner.EventPublisher) (provisioner.Provisioner, error) {
	var err error
	if clientIronicSingleton == nil || clientInspectorSingleton == nil {
		tlsConf := clients.TLSConfig{
			TrustedCAFile:      ironicTrustedCAFile,
			InsecureSkipVerify: ironicInsecure,
		}
		clientIronicSingleton, err = clients.IronicClient(
			ironicEndpoint, ironicAuth, tlsConf)
		if err != nil {
			return nil, err
		}

		clientInspectorSingleton, err = clients.InspectorClient(
			inspectorEndpoint, inspectorAuth, tlsConf)
		if err != nil {
			return nil, err
		}
	}
	return newProvisionerWithIronicClients(host, bmcCreds, publisher,
		clientIronicSingleton, clientInspectorSingleton)
}

func (p *ironicProvisioner) validateNode(ironicNode *nodes.Node) (errorMessage string, err error) {
	var validationErrors []string

	p.log.Info("validating node settings in ironic")
	validateResult, err := nodes.Validate(p.client, ironicNode.UUID).Extract()
	if err != nil {
		return "", err // do not wrap error so we can check type in caller
	}
	if !validateResult.Boot.Result {
		validationErrors = append(validationErrors, validateResult.Boot.Reason)
	}
	if !validateResult.Deploy.Result {
		validationErrors = append(validationErrors, validateResult.Deploy.Reason)
	}
	if len(validationErrors) > 0 {
		// We expect to see errors of this nature sometimes, so rather
		// than reporting it as a reconcile error we record the error
		// status on the host and return.
		errorMessage = fmt.Sprintf("host validation error: %s",
			strings.Join(validationErrors, "; "))
		return errorMessage, nil
	}
	return "", nil
}

func (p *ironicProvisioner) listAllPorts(address string) ([]ports.Port, error) {
	var allPorts []ports.Port

	opts := ports.ListOpts{}

	if address != "" {
		opts.Address = address
	}

	pager := ports.List(p.client, opts)

	if pager.Err != nil {
		return allPorts, pager.Err
	}

	allPages, err := pager.AllPages()

	if err != nil {
		return allPorts, err
	}

	return ports.ExtractPorts(allPages)

}

// Look for an existing registration for the host in Ironic.
func (p *ironicProvisioner) findExistingHost() (ironicNode *nodes.Node, err error) {
	// Try to load the node by UUID
	if p.status.ID != "" {
		// Look for the node to see if it exists (maybe Ironic was
		// restarted)
		ironicNode, err = nodes.Get(p.client, p.status.ID).Extract()
		switch err.(type) {
		case nil:
			p.log.Info("found existing node by ID")
			return ironicNode, nil
		case gophercloud.ErrDefault404:
			// Look by ID failed, trying to lookup by hostname in case it was
			// previously created
		default:
			return nil, errors.Wrap(err,
				fmt.Sprintf("failed to find node by ID %s", p.status.ID))
		}
	}

	// Try to load the node by name
	p.log.Info("looking for existing node by name", "name", p.host.Name)
	ironicNode, err = nodes.Get(p.client, p.host.Name).Extract()
	switch err.(type) {
	case nil:
		p.log.Info("found existing node by name")
		return ironicNode, nil
	case gophercloud.ErrDefault404:
		p.log.Info(
			fmt.Sprintf("node with name %s doesn't exist", p.host.Name))
	default:
		return nil, errors.Wrap(err,
			fmt.Sprintf("failed to find node by name %s", p.host.Name))
	}

	// Try to load the node by port address
	p.log.Info("looking for existing node by MAC", "MAC", p.host.Spec.BootMACAddress)
	allPorts, err := p.listAllPorts(p.host.Spec.BootMACAddress)

	if err != nil {
		p.log.Info("failed to find an existing port with address", "MAC", p.host.Spec.BootMACAddress)
		return nil, nil
	}

	if len(allPorts) > 0 {
		nodeUUID := allPorts[0].NodeUUID
		ironicNode, err = nodes.Get(p.client, nodeUUID).Extract()
		switch err.(type) {
		case nil:
			p.log.Info("found existing node by ID")

			// If the node has a name, this means we didn't find it above.
			if ironicNode.Name != "" {
				return nil, errors.New(fmt.Sprint("node found by MAC but has a name: ", ironicNode.Name))
			}

			return ironicNode, nil
		case gophercloud.ErrDefault404:
			return nil, errors.Wrap(err,
				fmt.Sprintf("port exists but linked node doesn't %s", nodeUUID))
		default:
			return nil, errors.Wrap(err,
				fmt.Sprintf("port exists but failed to find linked node by ID %s", nodeUUID))
		}
	} else {
		p.log.Info("port with address doesn't exist", "MAC", p.host.Spec.BootMACAddress)
	}

	return nil, nil

}

// ValidateManagementAccess registers the host with the provisioning
// system and tests the connection information for the host to verify
// that the location and credentials work.
//
// FIXME(dhellmann): We should rename this method to describe what it
// actually does.
func (p *ironicProvisioner) ValidateManagementAccess(credentialsChanged, force bool) (result provisioner.Result, provID string, err error) {
	var ironicNode *nodes.Node

	p.log.Info("validating management access")

	ironicNode, err = p.findExistingHost()
	if err != nil {
		result, err = transientError(errors.Wrap(err, "failed to find existing host"))
		return
	}

	// Some BMC types require a MAC address, so ensure we have one
	// when we need it. If not, place the host in an error state.
	if p.bmcAccess.NeedsMAC() && p.host.Spec.BootMACAddress == "" {
		msg := fmt.Sprintf("BMC driver %s requires a BootMACAddress value", p.bmcAccess.Type())
		p.log.Info(msg)
		result, err = operationFailed(msg)
		return
	}

	driverInfo := p.bmcAccess.DriverInfo(p.bmcCreds)
	// FIXME(dhellmann): We need to get our IP on the
	// provisioning network from somewhere.
	driverInfo["deploy_kernel"] = deployKernelURL
	driverInfo["deploy_ramdisk"] = deployRamdiskURL

	result, err = operationComplete()

	// If we have not found a node yet, we need to create one
	if ironicNode == nil {
		p.log.Info("registering host in ironic")

		ironicNode, err = nodes.Create(
			p.client,
			nodes.CreateOpts{
				Driver:              p.bmcAccess.Driver(),
				BootInterface:       p.bmcAccess.BootInterface(),
				Name:                p.host.Name,
				DriverInfo:          driverInfo,
				InspectInterface:    "inspector",
				ManagementInterface: p.bmcAccess.ManagementInterface(),
				PowerInterface:      p.bmcAccess.PowerInterface(),
				RAIDInterface:       p.bmcAccess.RAIDInterface(),
				VendorInterface:     p.bmcAccess.VendorInterface(),
				Properties: map[string]interface{}{
					"capabilities": bootModeCapabilities[p.host.Status.Provisioning.BootMode],
				},
			}).Extract()
		// FIXME(dhellmann): Handle 409 and 503? errors here.
		if err != nil {
			result, err = transientError(errors.Wrap(err, "failed to register host in ironic"))
			return
		}
		p.publisher("Registered", "Registered new host")

		// Store the ID so other methods can assume it is set and so
		// we can find the node again later.
		provID = ironicNode.UUID

		// If we know the MAC, create a port. Otherwise we will have
		// to do this after we run the introspection step.
		if p.host.Spec.BootMACAddress != "" {
			enable := true
			p.log.Info("creating port for node in ironic", "MAC",
				p.host.Spec.BootMACAddress)
			_, err = ports.Create(
				p.client,
				ports.CreateOpts{
					NodeUUID:   ironicNode.UUID,
					Address:    p.host.Spec.BootMACAddress,
					PXEEnabled: &enable,
				}).Extract()
			if err != nil {
				result, err = transientError(errors.Wrap(err, "failed to create port in ironic"))
				return
			}
		}

		// If there is an image to be provisioned, or an image has
		// previously been provisioned, include those details. Either
		// case may mean we are re-adopting a host that was already
		// known but removed/lost because the pod restarted.
		var imageData *metal3v1alpha1.Image
		switch {
		case p.host.Status.Provisioning.Image.URL != "":
			imageData = &p.host.Status.Provisioning.Image
		case p.host.Spec.Image != nil && p.host.Spec.Image.URL != "":
			imageData = p.host.Spec.Image
		}

		if imageData != nil {
			updates, optsErr := p.getImageUpdateOptsForNode(ironicNode, imageData)
			if optsErr != nil {
				result, err = transientError(errors.Wrap(optsErr, "Could not get Image options for node"))
				return
			}
			if len(updates) != 0 {
				_, err = nodes.Update(p.client, ironicNode.UUID, updates).Extract()
				switch err.(type) {
				case nil:
				case gophercloud.ErrDefault409:
					p.log.Info("could not update host settings in ironic, busy")
					result, err = retryAfterDelay(provisionRequeueDelay)
					return
				default:
					result, err = transientError(errors.Wrap(err, "failed to update host settings in ironic"))
					return
				}
			}
		}
	} else {
		// FIXME(dhellmann): At this point we have found an existing
		// node in ironic by looking it up. We need to check its
		// settings against what we have in the host, and change them
		// if there are differences.
		provID = ironicNode.UUID

		if ironicNode.Name == "" {
			updates := nodes.UpdateOpts{
				nodes.UpdateOperation{
					Op:    nodes.ReplaceOp,
					Path:  "/name",
					Value: p.host.Name,
				},
			}
			ironicNode, err = nodes.Update(p.client, ironicNode.UUID, updates).Extract()
			switch err.(type) {
			case nil:
			case gophercloud.ErrDefault409:
				p.log.Info("could not update ironic node name, busy")
				result, err = retryAfterDelay(provisionRequeueDelay)
				return
			default:
				result, err = transientError(errors.Wrap(err, "failed to update ironc node name"))
				return
			}
			p.log.Info("updated ironic node name")

		}

		// Look for the case where we previously enrolled this node
		// and now the credentials have changed.
		if credentialsChanged {
			updates := nodes.UpdateOpts{
				nodes.UpdateOperation{
					Op:    nodes.ReplaceOp,
					Path:  "/driver_info",
					Value: driverInfo,
				},
			}
			ironicNode, err = nodes.Update(p.client, ironicNode.UUID, updates).Extract()
			switch err.(type) {
			case nil:
			case gophercloud.ErrDefault409:
				p.log.Info("could not update host driver settings, busy")
				result, err = retryAfterDelay(provisionRequeueDelay)
				return
			default:
				result, err = transientError(errors.Wrap(err, "failed to update host driver settings"))
				return
			}
			p.log.Info("updated host driver settings")
			// We don't return here because we also have to set the
			// target provision state to manageable, which happens
			// below.
		}
	}

	// ironicNode, err = nodes.Get(p.client, p.status.ID).Extract()
	// if err != nil {
	// 	return result, errors.Wrap(err, "failed to get provisioning state in ironic")
	// }

	p.log.Info("current provision state",
		"lastError", ironicNode.LastError,
		"current", ironicNode.ProvisionState,
		"target", ironicNode.TargetProvisionState,
	)

	// Ensure the node is marked manageable.
	switch nodes.ProvisionState(ironicNode.ProvisionState) {

	case nodes.Enroll:

		// If ironic is reporting an error, stop working on the node.
		if ironicNode.LastError != "" && !(credentialsChanged || force) {
			result, err = operationFailed(ironicNode.LastError)
			return
		}

		if ironicNode.TargetProvisionState == string(nodes.TargetManage) {
			// We have already tried to manage the node and did not
			// get an error, so do nothing and keep trying.
			result, err = operationContinuing(provisionRequeueDelay)
			return
		}

		result, err = p.changeNodeProvisionState(
			ironicNode,
			nodes.ProvisionStateOpts{Target: nodes.TargetManage},
		)
		return

	case nodes.Verifying:
		// If we're still waiting for the state to change in Ironic,
		// return true to indicate that we're dirty and need to be
		// reconciled again.
		result, err = operationContinuing(provisionRequeueDelay)
		return

	case nodes.Manageable:
		p.log.Info("have manageable host")
		return

	case nodes.Available:
		// The host is fully registered (and probably wasn't cleanly
		// deleted previously)
		p.log.Info("have available host")
		return

	case nodes.Active:
		// The host is already running, maybe it's a master?
		p.log.Info("have active host", "image_source", ironicNode.InstanceInfo["image_source"])
		return

	default:
		return
	}
}

func (p *ironicProvisioner) tryChangeNodeProvisionState(ironicNode *nodes.Node, opts nodes.ProvisionStateOpts) (success bool, result provisioner.Result, err error) {
	p.log.Info("changing provisioning state",
		"current", ironicNode.ProvisionState,
		"existing target", ironicNode.TargetProvisionState,
		"new target", opts.Target,
	)

	changeResult := nodes.ChangeProvisionState(p.client, ironicNode.UUID, opts)
	switch changeResult.Err.(type) {
	case nil:
		success = true
	case gophercloud.ErrDefault409:
		p.log.Info("could not change state of host, busy")
		result, err = retryAfterDelay(provisionRequeueDelay)
		return
	default:
		result, err = transientError(errors.Wrap(changeResult.Err,
			fmt.Sprintf("failed to change provisioning state to %q", opts.Target)))
		return
	}

	result, err = operationContinuing(provisionRequeueDelay)
	return
}

func (p *ironicProvisioner) changeNodeProvisionState(ironicNode *nodes.Node, opts nodes.ProvisionStateOpts) (result provisioner.Result, err error) {
	_, result, err = p.tryChangeNodeProvisionState(ironicNode, opts)
	return
}

// InspectHardware updates the HardwareDetails field of the host with
// details of devices discovered on the hardware. It may be called
// multiple times, and should return true for its dirty flag until the
// inspection is completed.
func (p *ironicProvisioner) InspectHardware(force bool) (result provisioner.Result, details *metal3v1alpha1.HardwareDetails, err error) {
	p.log.Info("inspecting hardware", "status", p.host.OperationalStatus())

	ironicNode, err := p.findExistingHost()
	if err != nil {
		result, err = transientError(errors.Wrap(err, "failed to find existing host"))
		return
	}
	if ironicNode == nil {
		result, err = transientError(provisioner.NeedsRegistration)
		return
	}

	status, err := introspection.GetIntrospectionStatus(p.inspector, ironicNode.UUID).Extract()
	if err != nil {
		if _, isNotFound := err.(gophercloud.ErrDefault404); isNotFound {
			switch nodes.ProvisionState(ironicNode.ProvisionState) {
			case nodes.Inspecting, nodes.InspectWait:
				p.log.Info("inspection already started")
				result, err = operationContinuing(introspectionRequeueDelay)
				return
			default:
				if nodes.ProvisionState(ironicNode.ProvisionState) == nodes.InspectFail && !force {
					p.log.Info("starting inspection failed", "error", status.Error)
					if ironicNode.LastError == "" {
						result.ErrorMessage = "Inspection failed"
					} else {
						result.ErrorMessage = ironicNode.LastError
					}
					err = nil
				}
				p.log.Info("updating boot mode before hardware inspection")
				op, value := buildCapabilitiesValue(ironicNode, p.host.Status.Provisioning.BootMode)
				updates := nodes.UpdateOpts{
					nodes.UpdateOperation{
						Op:    op,
						Path:  "/properties/capabilities",
						Value: value,
					},
				}
				_, err = nodes.Update(p.client, ironicNode.UUID, updates).Extract()
				switch err.(type) {
				case nil:
				case gophercloud.ErrDefault409:
					p.log.Info("could not update host settings in ironic, busy")
					result, err = retryAfterDelay(provisionRequeueDelay)
					return
				default:
					result, err = transientError(errors.Wrap(err, "failed to update host boot mode settings in ironic"))
					return
				}

				p.log.Info("starting new hardware inspection")
				var success bool
				success, result, err = p.tryChangeNodeProvisionState(
					ironicNode,
					nodes.ProvisionStateOpts{Target: nodes.TargetInspect},
				)
				if success {
					p.publisher("InspectionStarted", "Hardware inspection started")
				}
				return
			}
		}
		result, err = transientError(errors.Wrap(err, "failed to extract hardware inspection status"))
		return
	}
	if !status.Finished {
		p.log.Info("inspection in progress", "started_at", status.StartedAt)
		result, err = operationContinuing(introspectionRequeueDelay)
		return
	}
	if status.Error != "" {
		p.log.Info("inspection failed", "error", status.Error)
		result, err = operationFailed(status.Error)
		return
	}

	// Introspection is done
	p.log.Info("getting hardware details from inspection")
	introData := introspection.GetIntrospectionData(p.inspector, ironicNode.UUID)
	data, err := introData.Extract()
	if err != nil {
		result, err = transientError(errors.Wrap(err, "failed to retrieve hardware introspection data"))
		return
	}
	p.log.Info("received introspection data", "data", introData.Body)

	details = hardwaredetails.GetHardwareDetails(data)
	p.publisher("InspectionComplete", "Hardware inspection completed")
	result, err = operationComplete()
	return
}

// UpdateHardwareState fetches the latest hardware state of the server
// and updates the HardwareDetails field of the host with details. It
// is expected to do this in the least expensive way possible, such as
// reading from a cache.
func (p *ironicProvisioner) UpdateHardwareState() (hwState provisioner.HardwareState, err error) {
	p.log.Info("updating hardware state")

	ironicNode, err := p.findExistingHost()
	if err != nil {
		err = errors.Wrap(err, "failed to find existing host")
		return
	}
	if ironicNode == nil {
		err = provisioner.NeedsRegistration
		return
	}

	switch ironicNode.PowerState {
	case powerOn, powerOff:
		discoveredVal := ironicNode.PowerState == powerOn
		hwState.PoweredOn = &discoveredVal
	case powerNone:
		p.log.Info("could not determine power state", "value", ironicNode.PowerState)
	default:
		p.log.Info("unknown power state", "value", ironicNode.PowerState)
	}
	return
}

func (p *ironicProvisioner) getImageUpdateOptsForNode(ironicNode *nodes.Node, imageData *metal3v1alpha1.Image) (updates nodes.UpdateOpts, err error) {
	checksum, checksumType, ok := p.host.GetImageChecksum()
	if !ok {
		p.log.Info("image/checksum not found for host")
		return
	}
	// instance_uuid
	p.log.Info("setting instance_uuid")
	updates = append(
		updates,
		nodes.UpdateOperation{
			Op:    nodes.ReplaceOp,
			Path:  "/instance_uuid",
			Value: string(p.host.ObjectMeta.UID),
		},
	)
	// image_source
	var op nodes.UpdateOp
	if _, ok := ironicNode.InstanceInfo["image_source"]; !ok {
		op = nodes.AddOp
		p.log.Info("adding image_source")
	} else {
		op = nodes.ReplaceOp
		p.log.Info("updating image_source")
	}
	updates = append(
		updates,
		nodes.UpdateOperation{
			Op:    op,
			Path:  "/instance_info/image_source",
			Value: imageData.URL,
		},
	)

	// image_os_hash_algo
	if _, ok := ironicNode.InstanceInfo["image_os_hash_algo"]; !ok {
		op = nodes.AddOp
		p.log.Info("adding image_os_hash_algo")
	} else {
		op = nodes.ReplaceOp
		p.log.Info("updating image_os_hash_algo")
	}
	updates = append(
		updates,
		nodes.UpdateOperation{
			Op:    op,
			Path:  "/instance_info/image_os_hash_algo",
			Value: checksumType,
		},
	)

	// image_os_hash_value
	if _, ok := ironicNode.InstanceInfo["image_os_hash_value"]; !ok {
		op = nodes.AddOp
		p.log.Info("adding image_os_hash_value")
	} else {
		op = nodes.ReplaceOp
		p.log.Info("updating image_os_hash_value")
	}
	updates = append(
		updates,
		nodes.UpdateOperation{
			Op:    op,
			Path:  "/instance_info/image_os_hash_value",
			Value: checksum,
		},
	)

	// image_checksum
	//
	// FIXME: For older versions of ironic that do not have
	// https://review.opendev.org/#/c/711816/ failing to include the
	// 'image_checksum' causes ironic to refuse to provision the
	// image, even if the other hash value parameters are given. We
	// only want to do that for MD5, however, because those versions
	// of ironic only support MD5 checksums.
	if checksumType == string(metal3v1alpha1.MD5) {
		if _, ok := ironicNode.InstanceInfo["image_checksum"]; !ok {
			op = nodes.AddOp
			p.log.Info("adding image_checksum")
		} else {
			op = nodes.ReplaceOp
			p.log.Info("updating image_checksum")
		}
		updates = append(
			updates,
			nodes.UpdateOperation{
				Op:    op,
				Path:  "/instance_info/image_checksum",
				Value: checksum,
			},
		)
	}

	if imageData.DiskFormat != nil {
		updates = append(updates, nodes.UpdateOperation{
			Op:    nodes.AddOp,
			Path:  "/instance_info/image_disk_format",
			Value: *imageData.DiskFormat,
		})
	}
	return updates, nil
}

func (p *ironicProvisioner) getUpdateOptsForNode(ironicNode *nodes.Node) (updates nodes.UpdateOpts, err error) {

	hwProf, err := hardware.GetProfile(p.host.HardwareProfile())

	if err != nil {
		return updates, errors.Wrap(err,
			fmt.Sprintf("Could not start provisioning with bad hardware profile %s",
				p.host.HardwareProfile()))
	}

	imageOpts, err := p.getImageUpdateOptsForNode(ironicNode, p.host.Spec.Image)
	if err != nil {
		return updates, errors.Wrap(err, "Could not get Image options for node")
	}
	updates = append(updates, imageOpts...)

	// root_gb
	//
	// FIXME(dhellmann): We have to provide something for the disk
	// size until https://storyboard.openstack.org/#!/story/2005165 is
	// fixed in ironic.
	var op nodes.UpdateOp
	if _, ok := ironicNode.InstanceInfo["root_gb"]; !ok {
		op = nodes.AddOp
		p.log.Info("adding root_gb")
	} else {
		op = nodes.ReplaceOp
		p.log.Info("updating root_gb")
	}
	updates = append(
		updates,
		nodes.UpdateOperation{
			Op:    op,
			Path:  "/instance_info/root_gb",
			Value: hwProf.RootGB,
		},
	)

	// root_device
	//
	// FIXME(dhellmann): We need to specify the root device to receive
	// the image. That should come from some combination of inspecting
	// the host to see what is available and the hardware profile to
	// give us instructions.
	if _, ok := ironicNode.Properties["root_device"]; !ok {
		op = nodes.AddOp
		p.log.Info("adding root_device")
	} else {
		op = nodes.ReplaceOp
		p.log.Info("updating root_device")
	}

	// hints
	//
	// If the user has provided explicit root device hints, they take
	// precedence. Otherwise use the values from the hardware profile.
	hints := devicehints.MakeHintMap(p.host.Status.Provisioning.RootDeviceHints)
	p.log.Info("using root device", "hints", hints)
	updates = append(
		updates,
		nodes.UpdateOperation{
			Op:    op,
			Path:  "/properties/root_device",
			Value: hints,
		},
	)

	// cpu_arch
	//
	// FIXME(dhellmann): This should come from inspecting the
	// host.
	if _, ok := ironicNode.Properties["cpu_arch"]; !ok {
		op = nodes.AddOp
		p.log.Info("adding cpu_arch")
	} else {
		op = nodes.ReplaceOp
		p.log.Info("updating cpu_arch")
	}
	updates = append(
		updates,
		nodes.UpdateOperation{
			Op:    op,
			Path:  "/properties/cpu_arch",
			Value: hwProf.CPUArch,
		},
	)

	// local_gb
	if _, ok := ironicNode.Properties["local_gb"]; !ok {
		op = nodes.AddOp
		p.log.Info("adding local_gb")
	} else {
		op = nodes.ReplaceOp
		p.log.Info("updating local_gb")
	}
	updates = append(
		updates,
		nodes.UpdateOperation{
			Op:    op,
			Path:  "/properties/local_gb",
			Value: hwProf.LocalGB,
		},
	)

	// boot_mode
	op, value := buildCapabilitiesValue(ironicNode, p.host.Status.Provisioning.BootMode)
	updates = append(
		updates,
		nodes.UpdateOperation{
			Op:    op,
			Path:  "/properties/capabilities",
			Value: value,
		},
	)

	return updates, nil
}

// We can't just replace the capabilities because we need to keep the
// values provided by inspection. We can't replace only the boot_mode
// because the API isn't fine-grained enough for that. So we have to
// look at the existing value and modify it. This function
// encapsulates the logic for building the value and knowing which
// update operation to use with the results.
func buildCapabilitiesValue(ironicNode *nodes.Node, bootMode metal3v1alpha1.BootMode) (op nodes.UpdateOp, value string) {

	capabilities, ok := ironicNode.Properties["capabilities"]
	if !ok {
		// There is no existing capabilities value
		return nodes.AddOp, bootModeCapabilities[bootMode]
	}
	existingCapabilities := capabilities.(string)

	// The capabilities value is set, so we will want to replace it.
	op = nodes.ReplaceOp

	if existingCapabilities == "" {
		// The existing value is empty so we can replace the whole
		// thing.
		value = bootModeCapabilities[bootMode]
		return
	}

	if !strings.Contains(existingCapabilities, "boot_mode") {
		// No boot_mode is set, append and return
		value = fmt.Sprintf("%s,%s", existingCapabilities, bootModeCapabilities[bootMode])
		return
	}

	// The capabilities value has format "var1:val1,var2:val2". We
	// know that boot_mode is there but not what value it has.  There
	// are only 2 values, so we can replace the "wrong" string with
	// the right one without fully parsing the string. We may want to
	// change this later when we have more boot modes.

	var fromMode metal3v1alpha1.BootMode
	if bootMode == metal3v1alpha1.UEFI {
		fromMode = metal3v1alpha1.Legacy
	} else {
		fromMode = metal3v1alpha1.UEFI
	}
	value = strings.ReplaceAll(existingCapabilities,
		bootModeCapabilities[fromMode], bootModeCapabilities[bootMode])

	return
}

func (p *ironicProvisioner) setUpForProvisioning(ironicNode *nodes.Node, hostConf provisioner.HostConfigData) (result provisioner.Result, err error) {

	p.log.Info("starting provisioning", "node properties", ironicNode.Properties)

	updates, err := p.getUpdateOptsForNode(ironicNode)
	if err != nil {
		return transientError(errors.Wrap(err, "failed to update opts for node"))
	}
	_, err = nodes.Update(p.client, ironicNode.UUID, updates).Extract()
	switch err.(type) {
	case nil:
	case gophercloud.ErrDefault409:
		p.log.Info("could not update host settings in ironic, busy")
		return retryAfterDelay(provisionRequeueDelay)
	default:
		return transientError(errors.Wrap(err, "failed to update host settings in ironic"))
	}

	p.log.Info("validating host settings")

	errorMessage, err := p.validateNode(ironicNode)
	switch err.(type) {
	case nil:
	case gophercloud.ErrDefault409:
		p.log.Info("could not validate host during registration, busy")
		return retryAfterDelay(provisionRequeueDelay)
	default:
		return transientError(errors.Wrap(err, "failed to validate host during registration"))
	}
	if errorMessage != "" {
		return operationFailed(errorMessage)
	}

	// If validation is successful we can start moving the host
	// through the states necessary to make it "available".
	p.log.Info("starting provisioning",
		"lastError", ironicNode.LastError,
		"current", ironicNode.ProvisionState,
		"target", ironicNode.TargetProvisionState,
		"deploy step", ironicNode.DeployStep,
	)
	p.publisher("ProvisioningStarted",
		fmt.Sprintf("Image provisioning started for %s", p.host.Spec.Image.URL))
	return
}

// Adopt allows an externally-provisioned server to be adopted by Ironic.
func (p *ironicProvisioner) Adopt(force bool) (result provisioner.Result, err error) {
	var ironicNode *nodes.Node

	if ironicNode, err = p.findExistingHost(); err != nil {
		return transientError(errors.Wrap(err, "could not find host to adpot"))
	}
	if ironicNode == nil {
		return transientError(provisioner.NeedsRegistration)
	}

	switch nodes.ProvisionState(ironicNode.ProvisionState) {
	case nodes.Enroll, nodes.Verifying:
		return transientError(fmt.Errorf("Invalid state for adopt: %s",
			ironicNode.ProvisionState))
	case nodes.Manageable:
		return p.changeNodeProvisionState(
			ironicNode,
			nodes.ProvisionStateOpts{
				Target: nodes.TargetAdopt,
			},
		)
	case nodes.Adopting:
		return operationContinuing(provisionRequeueDelay)
	case nodes.AdoptFail:
		if force {
			return p.changeNodeProvisionState(
				ironicNode,
				nodes.ProvisionStateOpts{
					Target: nodes.TargetAdopt,
				},
			)
		} else {
			return operationFailed(fmt.Sprintf("Host adoption failed: %s",
				ironicNode.LastError))
		}
	case nodes.Active:
	default:
	}
	return operationComplete()
}

// Provision writes the image from the host spec to the host. It may
// be called multiple times, and should return true for its dirty flag
// until the deprovisioning operation is completed.
func (p *ironicProvisioner) Provision(hostConf provisioner.HostConfigData) (result provisioner.Result, err error) {
	var ironicNode *nodes.Node

	if ironicNode, err = p.findExistingHost(); err != nil {
		return transientError(errors.Wrap(err, "could not find host to receive image"))
	}
	if ironicNode == nil {
		return transientError(provisioner.NeedsRegistration)
	}

	p.log.Info("provisioning image to host", "state", ironicNode.ProvisionState)

	checksum, checksumType, _ := p.host.GetImageChecksum()

	// Local variable to make it easier to test if ironic is
	// configured with the same image we are trying to provision to
	// the host.
	ironicHasSameImage := (ironicNode.InstanceInfo["image_source"] == p.host.Spec.Image.URL &&
		ironicNode.InstanceInfo["image_os_hash_algo"] == checksumType &&
		ironicNode.InstanceInfo["image_os_hash_value"] == checksum)
	p.log.Info("checking image settings",
		"source", ironicNode.InstanceInfo["image_source"],
		"image_os_hash_algo", checksumType,
		"image_os_has_value", checksum,
		"same", ironicHasSameImage,
		"provisionState", ironicNode.ProvisionState)

	// Ironic has the settings it needs, see if it finds any issues
	// with them.
	switch nodes.ProvisionState(ironicNode.ProvisionState) {

	case nodes.DeployFail:
		// Since we were here ironic has recorded an error for this host,
		// with the image and checksum we have been trying to use, so we
		// should stop. (If the image values do not match, we want to try
		// again.)
		if ironicHasSameImage {
			// Save me from "eventually consistent" systems built on
			// top of relational databases...
			if ironicNode.LastError == "" {
				p.log.Info("failed but error message not available")
				return retryAfterDelay(0)
			}
			p.log.Info("found error", "msg", ironicNode.LastError)
			return operationFailed(fmt.Sprintf("Image provisioning failed: %s",
				ironicNode.LastError))
		}
		p.log.Info("recovering from previous failure")
		if provResult, err := p.setUpForProvisioning(ironicNode, hostConf); err != nil || provResult.Dirty || provResult.ErrorMessage != "" {
			return provResult, err
		}

		return p.changeNodeProvisionState(ironicNode,
			nodes.ProvisionStateOpts{Target: nodes.TargetActive})

	case nodes.Manageable:
		return p.changeNodeProvisionState(ironicNode,
			nodes.ProvisionStateOpts{Target: nodes.TargetProvide})

	case nodes.CleanFail:
		if ironicNode.Maintenance {
			p.log.Info("clearing maintenance flag")
			return result, p.setMaintenanceFlag(ironicNode, false)
		}
		return p.changeNodeProvisionState(
			ironicNode,
			nodes.ProvisionStateOpts{Target: nodes.TargetManage},
		)

	case nodes.Available:
		if provResult, err := p.setUpForProvisioning(ironicNode, hostConf); err != nil || provResult.Dirty || provResult.ErrorMessage != "" {
			return provResult, err
		}

		// After it is available, we need to start provisioning by
		// setting the state to "active".
		p.log.Info("making host active")

		// Retrieve cloud-init user data
		userData, err := hostConf.UserData()
		if err != nil {
			return transientError(errors.Wrap(err, "could not retrieve user data"))
		}

		// Retrieve cloud-init network_data.json. Default value is empty
		networkDataRaw, err := hostConf.NetworkData()
		if err != nil {
			return transientError(errors.Wrap(err, "could not retrieve network data"))
		}
		var networkData map[string]interface{}
		if err = yaml.Unmarshal([]byte(networkDataRaw), &networkData); err != nil {
			return transientError(errors.Wrap(err, "failed to unmarshal network_data.json from secret"))
		}

		// Retrieve cloud-init meta_data.json with falback to default
		metaData := map[string]interface{}{
			"uuid":             string(p.host.ObjectMeta.UID),
			"metal3-namespace": p.host.ObjectMeta.Namespace,
			"metal3-name":      p.host.ObjectMeta.Name,
			"local-hostname":   p.host.ObjectMeta.Name,
			"local_hostname":   p.host.ObjectMeta.Name,
		}
		metaDataRaw, err := hostConf.MetaData()
		if err != nil {
			return transientError(errors.Wrap(err, "could not retrieve metadata"))
		}
		if metaDataRaw != "" {
			if err = yaml.Unmarshal([]byte(metaDataRaw), &metaData); err != nil {
				return transientError(errors.Wrap(err, "failed to unmarshal metadata from secret"))
			}
		}

		var configDrive nodes.ConfigDrive
		if userData != "" {
			configDrive = nodes.ConfigDrive{
				UserData:    userData,
				MetaData:    metaData,
				NetworkData: networkData,
			}
			if err != nil {
				return transientError(errors.Wrap(err, "failed to build config drive"))
			}
			p.log.Info("triggering provisioning with config drive")
		} else {
			p.log.Info("triggering provisioning without config drive")
		}

		return p.changeNodeProvisionState(
			ironicNode,
			nodes.ProvisionStateOpts{
				Target:      nodes.TargetActive,
				ConfigDrive: configDrive,
			},
		)

	case nodes.Active:
		// provisioning is done
		p.publisher("ProvisioningComplete",
			fmt.Sprintf("Image provisioning completed for %s", p.host.Spec.Image.URL))
		p.log.Info("finished provisioning")
		return operationComplete()

	default:
		// wait states like cleaning and clean wait
		p.log.Info("waiting for host to become available",
			"state", ironicNode.ProvisionState,
			"deploy step", ironicNode.DeployStep)
		return operationContinuing(provisionRequeueDelay)
	}
}

func (p *ironicProvisioner) setMaintenanceFlag(ironicNode *nodes.Node, value bool) (err error) {
	if ironicNode == nil {
		panic("ironic node object must by defined")
	}
	if ironicNode.Maintenance == value {
		p.log.Info("maintenance flag already set", "MaintenanceFlag", value)
		return nil
	}

	_, err = nodes.Update(
		p.client,
		ironicNode.UUID,
		nodes.UpdateOpts{
			nodes.UpdateOperation{
				Op:    nodes.ReplaceOp,
				Path:  "/maintenance",
				Value: value,
			},
		},
	).Extract()
	switch err.(type) {
	case nil:
	case gophercloud.ErrDefault409:
		p.log.Info("could not set host maintenance flag, busy")
<<<<<<< HEAD
		return HostLockedError{Address: p.host.Spec.BMC.Address}
	default:
		return errors.Wrap(err, "failed to set host maintenance flag")
	}
	return nil
=======
		return retryAfterDelay(provisionRequeueDelay)
	default:
		return transientError(errors.Wrap(err, "failed to set host maintenance flag"))
	}
	return operationContinuing(0)
>>>>>>> ea587bb6
}

// Deprovision removes the host from the image. It may be called
// multiple times, and should return true for its dirty flag until the
// deprovisioning operation is completed.
func (p *ironicProvisioner) Deprovision(force bool) (result provisioner.Result, err error) {
	p.log.Info("deprovisioning")

	ironicNode, err := p.findExistingHost()
	if err != nil {
		return transientError(errors.Wrap(err, "failed to find existing host"))
	}
	if ironicNode == nil {
		return transientError(provisioner.NeedsRegistration)
	}

	p.log.Info("deprovisioning host",
		"ID", ironicNode.UUID,
		"lastError", ironicNode.LastError,
		"current", ironicNode.ProvisionState,
		"target", ironicNode.TargetProvisionState,
		"deploy step", ironicNode.DeployStep,
		"instance_info", ironicNode.InstanceInfo,
	)

	switch nodes.ProvisionState(ironicNode.ProvisionState) {
	case nodes.Error:
		if !force {
			p.log.Info("deprovisioning failed")
			if ironicNode.LastError == "" {
				result.ErrorMessage = "Deprovisioning failed"
			} else {
				result.ErrorMessage = ironicNode.LastError
			}
			return result, nil
		}
		p.log.Info("retrying deprovisioning")
		p.publisher("DeprovisioningStarted", "Image deprovisioning restarted")
		return p.changeNodeProvisionState(
			ironicNode,
			nodes.ProvisionStateOpts{Target: nodes.TargetDeleted},
		)

	case nodes.CleanFail:
		if ironicNode.Maintenance {
			p.log.Info("clearing maintenance flag")
			if err := p.setMaintenanceFlag(ironicNode, false); err != nil {
				return result, err
			}
		}
		// This will return us to the manageable state without completing
		// cleaning. Because cleaning happens in the process of moving from
		// manageable to available, the node will still get cleaned before
		// we provision it again.
		return p.changeNodeProvisionState(
			ironicNode,
			nodes.ProvisionStateOpts{Target: nodes.TargetManage},
		)

	case nodes.Available:
		p.publisher("DeprovisioningComplete", "Image deprovisioning completed")
		return operationComplete()

	case nodes.Deleting:
		p.log.Info("deleting")
		// Transitions to Cleaning upon completion
		return operationContinuing(deprovisionRequeueDelay)

	case nodes.Cleaning:
		p.log.Info("cleaning")
		// Transitions to Available upon completion
		return operationContinuing(deprovisionRequeueDelay)

	case nodes.CleanWait:
		p.log.Info("cleaning")
		return operationContinuing(deprovisionRequeueDelay)

	case nodes.Active:
		p.log.Info("starting deprovisioning")
		p.publisher("DeprovisioningStarted", "Image deprovisioning started")
		return p.changeNodeProvisionState(
			ironicNode,
			nodes.ProvisionStateOpts{Target: nodes.TargetDeleted},
		)

	default:
		// FIXME(zaneb): this error is unlikely to actually be transient
		return transientError(fmt.Errorf("Unhandled ironic state %s", ironicNode.ProvisionState))
	}
}

// Delete removes the host from the provisioning system. It may be
// called multiple times, and should return true for its dirty flag
// until the deprovisioning operation is completed.
func (p *ironicProvisioner) Delete() (result provisioner.Result, err error) {

	ironicNode, err := p.findExistingHost()
	if err != nil {
		return transientError(errors.Wrap(err, "failed to find existing host"))
	}
	if ironicNode == nil {
		p.log.Info("no node found, already deleted")
		return operationComplete()
	}

	p.log.Info("deleting host",
		"ID", ironicNode.UUID,
		"lastError", ironicNode.LastError,
		"current", ironicNode.ProvisionState,
		"target", ironicNode.TargetProvisionState,
		"deploy step", ironicNode.DeployStep,
	)

	if nodes.ProvisionState(ironicNode.ProvisionState) == nodes.Available {
		// Move back to manageable so we can delete it cleanly.
		return p.changeNodeProvisionState(
			ironicNode,
			nodes.ProvisionStateOpts{Target: nodes.TargetManage},
		)
	}

	if !ironicNode.Maintenance {
		// If we see an active node and the controller doesn't think
		// we need to deprovision it, that means the node was
		// ExternallyProvisioned and we should remove it from Ironic
		// without deprovisioning it.
		//
		// If we see a node with an error, we will have to set the
		// maintenance flag before deleting it.
		//
		// Any other state requires us to use maintenance mode to
		// delete while bypassing Ironic's internal checks related to
		// Nova.
		p.log.Info("setting host maintenance flag to force image delete")
		if err := p.setMaintenanceFlag(ironicNode, true); err != nil {
			return result, err
		}
	}

	p.log.Info("host ready to be removed")
	err = nodes.Delete(p.client, ironicNode.UUID).ExtractErr()
	switch err.(type) {
	case nil:
		p.log.Info("removed")
	case gophercloud.ErrDefault409:
		p.log.Info("could not remove host, busy")
		return retryAfterDelay(provisionRequeueDelay)
	case gophercloud.ErrDefault404:
		p.log.Info("did not find host to delete, OK")
	default:
		return transientError(errors.Wrap(err, "failed to remove host"))
	}

	return operationContinuing(0)
}

func (p *ironicProvisioner) changePower(ironicNode *nodes.Node, target nodes.TargetPowerState) (result provisioner.Result, err error) {
	p.log.Info("changing power state")

	if ironicNode.TargetProvisionState != "" {
		p.log.Info("host in state that does not allow power change, try again after delay",
			"state", ironicNode.ProvisionState,
			"target state", ironicNode.TargetProvisionState,
		)
		return operationContinuing(powerRequeueDelay)
	}

	powerStateOpts := nodes.PowerStateOpts{
		Target: target,
	}
	if target == softPowerOff {
		powerStateOpts.Timeout = int(softPowerOffTimeout.Seconds())
	}

	changeResult := nodes.ChangePowerState(
		p.client,
		ironicNode.UUID,
		powerStateOpts)

	switch changeResult.Err.(type) {
	case nil:
		p.log.Info("power change OK")
		return operationContinuing(0)
	case gophercloud.ErrDefault409:
		p.log.Info("host is locked, trying again after delay", "delay", powerRequeueDelay)
		result, _ = retryAfterDelay(powerRequeueDelay)
		return result, HostLockedError{Address: p.host.Spec.BMC.Address}
	case gophercloud.ErrDefault400:
		// Error 400 Bad Request means target power state is not supported by vendor driver
		p.log.Info("power change error", "message", changeResult.Err)
		return result, SoftPowerOffUnsupportedError{Address: p.host.Spec.BMC.Address}
	default:
		p.log.Info("power change error", "message", changeResult.Err)
		return transientError(errors.Wrap(changeResult.Err, "failed to change power state"))
	}
}

// PowerOn ensures the server is powered on independently of any image
// provisioning operation.
func (p *ironicProvisioner) PowerOn() (result provisioner.Result, err error) {
	p.log.Info("ensuring host is powered on")

	ironicNode, err := p.findExistingHost()
	if err != nil {
		return transientError(errors.Wrap(err, "failed to find existing host"))
	}

	p.log.Info("checking current state",
		"current", p.host.Status.PoweredOn,
		"target", ironicNode.TargetPowerState)

	if ironicNode.PowerState != powerOn {
		if ironicNode.TargetPowerState == powerOn {
			p.log.Info("waiting for power status to change")
			return operationContinuing(powerRequeueDelay)
		}
		result, err = p.changePower(ironicNode, nodes.PowerOn)
		switch err.(type) {
		case nil:
		case HostLockedError:
		default:
			return transientError(errors.Wrap(err, "failed to power on host"))
		}
		p.publisher("PowerOn", "Host powered on")
	}

	return result, nil
}

// PowerOff ensures the server is powered off independently of any image
// provisioning operation.
func (p *ironicProvisioner) PowerOff() (result provisioner.Result, err error) {
	p.log.Info("ensuring host is powered off")

	result, err = p.softPowerOff()
	if err != nil {
		switch err.(type) {
		// In case of soft power off is unsupported or has failed,
		// we activate hard power off.
		case SoftPowerOffUnsupportedError, SoftPowerOffFailed:
			return p.hardPowerOff()
		case HostLockedError:
			return retryAfterDelay(powerRequeueDelay)
		default:
			return transientError(err)
		}
	}
	return result, nil
}

// hardPowerOff sends 'power off' request to BM node and waits for the result
func (p *ironicProvisioner) hardPowerOff() (result provisioner.Result, err error) {
	p.log.Info("ensuring host is powered off by \"hard power off\" command")

	ironicNode, err := p.findExistingHost()
	if err != nil {
		return transientError(errors.Wrap(err, "failed to find existing host"))
	}

	if ironicNode.PowerState != powerOff {
		if ironicNode.TargetPowerState == powerOff {
			p.log.Info("waiting for power status to change")
			return operationContinuing(powerRequeueDelay)
		}
		result, err = p.changePower(ironicNode, nodes.PowerOff)
		if err != nil {
			return transientError(errors.Wrap(err, "failed to power off host"))
		}
		p.publisher("PowerOff", "Host powered off")
		return result, err
	}

	return operationComplete()
}

// softPowerOff sends 'soft power off' request to BM node.
// If soft power off is not supported, the request ends with an error.
// Otherwise the request ends with no error and the result should be
// checked later via node fields "power_state", "target_power_state"
// and "last_error".
func (p *ironicProvisioner) softPowerOff() (result provisioner.Result, err error) {
	p.log.Info("ensuring host is powered off by \"soft power off\" command")

	ironicNode, err := p.findExistingHost()
	if err != nil {
		return transientError(errors.Wrap(err, "failed to find existing host"))
	}

	if ironicNode.PowerState != powerOff {
		targetState := ironicNode.TargetPowerState
		// If the target state is either powerOff or softPowerOff, then we should wait
		if targetState == powerOff || targetState == softPowerOff {
			p.log.Info("waiting for power status to change")
			return operationContinuing(powerRequeueDelay)
		}
		// If the target state is unset while the last error is set,
		// then the last execution of soft power off has failed.
		if targetState == "" && ironicNode.LastError != "" {
			return result, SoftPowerOffFailed{Address: p.host.Spec.BMC.Address}
		}
		result, err = p.changePower(ironicNode, nodes.SoftPowerOff)
		if err != nil {
			return transientError(err)
		}
		p.publisher("PowerOff", "Host soft powered off")
	}

	return result, nil
}

// IsReady checks if the provisioning backend is available
func (p *ironicProvisioner) IsReady() (result bool, err error) {
	p.log.Info("verifying ironic provisioner dependencies")

	checker := newIronicDependenciesChecker(p.client, p.inspector, p.log)
	return checker.IsReady()
}<|MERGE_RESOLUTION|>--- conflicted
+++ resolved
@@ -1257,19 +1257,11 @@
 	case nil:
 	case gophercloud.ErrDefault409:
 		p.log.Info("could not set host maintenance flag, busy")
-<<<<<<< HEAD
 		return HostLockedError{Address: p.host.Spec.BMC.Address}
 	default:
 		return errors.Wrap(err, "failed to set host maintenance flag")
 	}
-	return nil
-=======
-		return retryAfterDelay(provisionRequeueDelay)
-	default:
-		return transientError(errors.Wrap(err, "failed to set host maintenance flag"))
-	}
 	return operationContinuing(0)
->>>>>>> ea587bb6
 }
 
 // Deprovision removes the host from the image. It may be called
