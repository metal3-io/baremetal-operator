package ironic

import (
	"fmt"
	"os"
	"strconv"
	"strings"
	"time"

	metav1 "k8s.io/apimachinery/pkg/apis/meta/v1"

	"github.com/go-logr/logr"
	"github.com/gophercloud/gophercloud"
	"github.com/gophercloud/gophercloud/openstack/baremetal/v1/nodes"
	"github.com/gophercloud/gophercloud/openstack/baremetal/v1/ports"
	"github.com/gophercloud/gophercloud/openstack/baremetalintrospection/v1/introspection"
	"github.com/pkg/errors"
	logz "sigs.k8s.io/controller-runtime/pkg/log/zap"
	"sigs.k8s.io/yaml"

	metal3v1alpha1 "github.com/metal3-io/baremetal-operator/apis/metal3.io/v1alpha1"
	"github.com/metal3-io/baremetal-operator/pkg/bmc"
	"github.com/metal3-io/baremetal-operator/pkg/provisioner"
	"github.com/metal3-io/baremetal-operator/pkg/provisioner/ironic/clients"
	"github.com/metal3-io/baremetal-operator/pkg/provisioner/ironic/devicehints"
	"github.com/metal3-io/baremetal-operator/pkg/provisioner/ironic/hardwaredetails"
)

var (
	log                       = logz.New().WithName("provisioner").WithName("ironic")
	deprovisionRequeueDelay   = time.Second * 10
	provisionRequeueDelay     = time.Second * 10
	powerRequeueDelay         = time.Second * 10
	introspectionRequeueDelay = time.Second * 15
	softPowerOffTimeout       = time.Second * 180
	deployKernelURL           string
	deployRamdiskURL          string
	ironicEndpoint            string
	inspectorEndpoint         string
	ironicTrustedCAFile       string
	ironicInsecure            bool
	ironicAuth                clients.AuthConfig
	inspectorAuth             clients.AuthConfig
	maxProvisioningHosts      int = 20

	// Keep pointers to ironic and inspector clients configured with
	// the global auth settings to reuse the connection between
	// reconcilers.
	clientIronicSingleton    *gophercloud.ServiceClient
	clientInspectorSingleton *gophercloud.ServiceClient
)

const (
	// See nodes.Node.PowerState for details
	powerOn       = "power on"
	powerOff      = "power off"
	softPowerOff  = "soft power off"
	powerNone     = "None"
	nameSeparator = "~"
)

var bootModeCapabilities = map[metal3v1alpha1.BootMode]string{
	metal3v1alpha1.UEFI:           "boot_mode:uefi",
	metal3v1alpha1.UEFISecureBoot: "boot_mode:uefi,secure_boot:true",
	metal3v1alpha1.Legacy:         "boot_mode:bios",
}

type macAddressConflictError struct {
	Address      string
	ExistingNode string
}

func (e macAddressConflictError) Error() string {
	return fmt.Sprintf("MAC address %s conflicts with existing node %s", e.Address, e.ExistingNode)
}

// NewMacAddressConflictError is a wrap for macAddressConflictError error
func NewMacAddressConflictError(address, node string) error {
	return macAddressConflictError{Address: address, ExistingNode: node}
}

func init() {
	// NOTE(dhellmann): Use Fprintf() to report errors instead of
	// logging, because logging is not configured yet in init().

	var authErr error
	ironicAuth, inspectorAuth, authErr = clients.LoadAuth()
	if authErr != nil {
		fmt.Fprintf(os.Stderr, "Cannot start: %s\n", authErr)
		os.Exit(1)
	}

	deployKernelURL = os.Getenv("DEPLOY_KERNEL_URL")
	if deployKernelURL == "" {
		fmt.Fprintf(os.Stderr, "Cannot start: No DEPLOY_KERNEL_URL variable set\n")
		os.Exit(1)
	}
	deployRamdiskURL = os.Getenv("DEPLOY_RAMDISK_URL")
	if deployRamdiskURL == "" {
		fmt.Fprintf(os.Stderr, "Cannot start: No DEPLOY_RAMDISK_URL variable set\n")
		os.Exit(1)
	}
	ironicEndpoint = os.Getenv("IRONIC_ENDPOINT")
	if ironicEndpoint == "" {
		fmt.Fprintf(os.Stderr, "Cannot start: No IRONIC_ENDPOINT variable set\n")
		os.Exit(1)
	}
	inspectorEndpoint = os.Getenv("IRONIC_INSPECTOR_ENDPOINT")
	if inspectorEndpoint == "" {
		fmt.Fprintf(os.Stderr, "Cannot start: No IRONIC_INSPECTOR_ENDPOINT variable set\n")
		os.Exit(1)
	}
	ironicTrustedCAFile = os.Getenv("IRONIC_CACERT_FILE")
	if ironicTrustedCAFile == "" {
		ironicTrustedCAFile = "/opt/metal3/certs/ca/crt"
	}
	ironicInsecureStr := os.Getenv("IRONIC_INSECURE")
	if strings.ToLower(ironicInsecureStr) == "true" {
		ironicInsecure = true
	}

	if maxHostsStr := os.Getenv("PROVISIONING_LIMIT"); maxHostsStr != "" {
		value, err := strconv.Atoi(maxHostsStr)
		if err != nil {
			fmt.Fprintf(os.Stderr, "Cannot start: Invalid value set for variable PROVISIONING_LIMIT=%s", maxHostsStr)
			os.Exit(1)
		}
		maxProvisioningHosts = value
	}
}

// Provisioner implements the provisioning.Provisioner interface
// and uses Ironic to manage the host.
type ironicProvisioner struct {
	// the object metadata of the BareMetalHost resource
	objectMeta metav1.ObjectMeta
	// the UUID of the node in Ironic
	nodeID string
	// the address of the BMC
	bmcAddress string
	// whether to disable SSL certificate verification
	disableCertVerification bool
	// credentials to log in to the BMC
	bmcCreds bmc.Credentials
	// the MAC address of the PXE boot interface
	bootMACAddress string
	// a client for talking to ironic
	client *gophercloud.ServiceClient
	// a client for talking to ironic-inspector
	inspector *gophercloud.ServiceClient
	// a logger configured for this host
	log logr.Logger
	// a debug logger configured for this host
	debugLog logr.Logger
	// an event publisher for recording significant events
	publisher provisioner.EventPublisher
}

// LogStartup produces useful logging information that we only want to
// emit once on startup but that is interal to this package.
func LogStartup() {
	log.Info("ironic settings",
		"endpoint", ironicEndpoint,
		"ironicAuthType", ironicAuth.Type,
		"inspectorEndpoint", inspectorEndpoint,
		"inspectorAuthType", inspectorAuth.Type,
		"deployKernelURL", deployKernelURL,
		"deployRamdiskURL", deployRamdiskURL,
	)
}

// A private function to construct an ironicProvisioner (rather than a
// Provisioner interface) in a consistent way for tests.
func newProvisionerWithSettings(host metal3v1alpha1.BareMetalHost, bmcCreds bmc.Credentials, publisher provisioner.EventPublisher, ironicURL string, ironicAuthSettings clients.AuthConfig, inspectorURL string, inspectorAuthSettings clients.AuthConfig) (*ironicProvisioner, error) {
	hostData := provisioner.BuildHostData(host, bmcCreds)

	tlsConf := clients.TLSConfig{
		TrustedCAFile:      ironicTrustedCAFile,
		InsecureSkipVerify: ironicInsecure,
	}
	clientIronic, err := clients.IronicClient(ironicURL, ironicAuthSettings, tlsConf)
	if err != nil {
		return nil, err
	}

	clientInspector, err := clients.InspectorClient(inspectorURL, inspectorAuthSettings, tlsConf)
	if err != nil {
		return nil, err
	}

	return newProvisionerWithIronicClients(hostData, publisher,
		clientIronic, clientInspector)
}

func newProvisionerWithIronicClients(hostData provisioner.HostData, publisher provisioner.EventPublisher, clientIronic *gophercloud.ServiceClient, clientInspector *gophercloud.ServiceClient) (*ironicProvisioner, error) {
	// Ensure we have a microversion high enough to get the features
	// we need.
	clientIronic.Microversion = "1.56"

	provisionerLogger := log.WithValues("host", ironicNodeName(hostData.ObjectMeta))

	p := &ironicProvisioner{
		objectMeta:              hostData.ObjectMeta,
		nodeID:                  hostData.ProvisionerID,
		bmcCreds:                hostData.BMCCredentials,
		bmcAddress:              hostData.BMCAddress,
		disableCertVerification: hostData.DisableCertificateVerification,
		bootMACAddress:          hostData.BootMACAddress,
		client:                  clientIronic,
		inspector:               clientInspector,
		log:                     provisionerLogger,
		debugLog:                provisionerLogger.V(1),
		publisher:               publisher,
	}

	return p, nil
}

// New returns a new Ironic Provisioner using the global configuration
// for finding the Ironic services.
func New(hostData provisioner.HostData, publisher provisioner.EventPublisher) (provisioner.Provisioner, error) {
	var err error
	if clientIronicSingleton == nil || clientInspectorSingleton == nil {
		tlsConf := clients.TLSConfig{
			TrustedCAFile:      ironicTrustedCAFile,
			InsecureSkipVerify: ironicInsecure,
		}
		clientIronicSingleton, err = clients.IronicClient(
			ironicEndpoint, ironicAuth, tlsConf)
		if err != nil {
			return nil, err
		}

		clientInspectorSingleton, err = clients.InspectorClient(
			inspectorEndpoint, inspectorAuth, tlsConf)
		if err != nil {
			return nil, err
		}
	}
	return newProvisionerWithIronicClients(hostData, publisher,
		clientIronicSingleton, clientInspectorSingleton)
}

func (p *ironicProvisioner) bmcAccess() (bmc.AccessDetails, error) {
	bmcAccess, err := bmc.NewAccessDetails(p.bmcAddress, p.disableCertVerification)
	if err != nil {
		return nil, errors.Wrap(err, "failed to parse BMC address information")
	}
	return bmcAccess, nil
}

func (p *ironicProvisioner) validateNode(ironicNode *nodes.Node) (errorMessage string, err error) {
	var validationErrors []string

	p.log.Info("validating node settings in ironic")
	validateResult, err := nodes.Validate(p.client, ironicNode.UUID).Extract()
	if err != nil {
		return "", err // do not wrap error so we can check type in caller
	}
	if !validateResult.Boot.Result {
		validationErrors = append(validationErrors, validateResult.Boot.Reason)
	}
	if !validateResult.Deploy.Result {
		validationErrors = append(validationErrors, validateResult.Deploy.Reason)
	}
	if len(validationErrors) > 0 {
		// We expect to see errors of this nature sometimes, so rather
		// than reporting it as a reconcile error we record the error
		// status on the host and return.
		errorMessage = fmt.Sprintf("host validation error: %s",
			strings.Join(validationErrors, "; "))
		return errorMessage, nil
	}
	return "", nil
}

func (p *ironicProvisioner) listAllPorts(address string) ([]ports.Port, error) {
	var allPorts []ports.Port

	opts := ports.ListOpts{
		Fields: []string{"node_uuid"},
	}

	if address != "" {
		opts.Address = address
	}

	pager := ports.List(p.client, opts)

	if pager.Err != nil {
		return allPorts, pager.Err
	}

	allPages, err := pager.AllPages()

	if err != nil {
		return allPorts, err
	}

	return ports.ExtractPorts(allPages)

}

func (p *ironicProvisioner) getNode() (*nodes.Node, error) {
	if p.nodeID == "" {
		return nil, provisioner.NeedsRegistration
	}

	ironicNode, err := nodes.Get(p.client, p.nodeID).Extract()
	switch err.(type) {
	case nil:
		p.debugLog.Info("found existing node by ID")
		return ironicNode, nil
	case gophercloud.ErrDefault404:
		// Look by ID failed, trying to lookup by hostname in case it was
		// previously created
		return nil, provisioner.NeedsRegistration
	default:
		return nil, errors.Wrap(err,
			fmt.Sprintf("failed to find node by ID %s", p.nodeID))
	}
}

// Look for an existing registration for the host in Ironic.
func (p *ironicProvisioner) findExistingHost(bootMACAddress string) (ironicNode *nodes.Node, err error) {
	// Try to load the node by UUID
	ironicNode, err = p.getNode()
	if !errors.Is(err, provisioner.NeedsRegistration) {
		return
	}

	// Try to load the node by name
	nodeSearchList := []string{ironicNodeName(p.objectMeta)}
	if !strings.Contains(p.objectMeta.Name, nameSeparator) {
		nodeSearchList = append(nodeSearchList, p.objectMeta.Name)
	}

	for _, nodeName := range nodeSearchList {
		p.debugLog.Info("looking for existing node by name", "name", nodeName)
		ironicNode, err = nodes.Get(p.client, nodeName).Extract()
		switch err.(type) {
		case nil:
			p.debugLog.Info("found existing node by name")
			return ironicNode, nil
		case gophercloud.ErrDefault404:
			p.log.Info(
				fmt.Sprintf("node with name %s doesn't exist", nodeName))
		default:
			return nil, errors.Wrap(err,
				fmt.Sprintf("failed to find node by name %s", nodeName))
		}
	}

	// Try to load the node by port address
	p.log.Info("looking for existing node by MAC", "MAC", bootMACAddress)
	allPorts, err := p.listAllPorts(bootMACAddress)

	if err != nil {
		p.log.Info("failed to find an existing port with address", "MAC", bootMACAddress)
		return nil, nil
	}

	if len(allPorts) > 0 {
		nodeUUID := allPorts[0].NodeUUID
		ironicNode, err = nodes.Get(p.client, nodeUUID).Extract()
		switch err.(type) {
		case nil:
			p.debugLog.Info("found existing node by ID")

			// If the node has a name, this means we didn't find it above.
			if ironicNode.Name != "" {
				return nil, NewMacAddressConflictError(bootMACAddress, ironicNode.Name)
			}

			return ironicNode, nil
		case gophercloud.ErrDefault404:
			return nil, errors.Wrap(err,
				fmt.Sprintf("port exists but linked node doesn't %s", nodeUUID))
		default:
			return nil, errors.Wrap(err,
				fmt.Sprintf("port exists but failed to find linked node by ID %s", nodeUUID))
		}
	} else {
		p.log.Info("port with address doesn't exist", "MAC", bootMACAddress)
	}

	// Either the node was never created or the Ironic database has
	// been dropped.
	return nil, nil
}

// ValidateManagementAccess registers the host with the provisioning
// system and tests the connection information for the host to verify
// that the location and credentials work.
//
// FIXME(dhellmann): We should rename this method to describe what it
// actually does.
func (p *ironicProvisioner) ValidateManagementAccess(data provisioner.ManagementAccessData, credentialsChanged, force bool) (result provisioner.Result, provID string, err error) {
	bmcAccess, err := p.bmcAccess()
	if err != nil {
		result, err = operationFailed(err.Error())
		return
	}

	var ironicNode *nodes.Node
	var updates nodes.UpdateOpts

	p.debugLog.Info("validating management access")

	ironicNode, err = p.findExistingHost(p.bootMACAddress)
	if err != nil {
		switch err.(type) {
		case macAddressConflictError:
			result, err = operationFailed(err.Error())
		default:
			result, err = transientError(errors.Wrap(err, "failed to find existing host"))
		}
		return
	}

	// Some BMC types require a MAC address, so ensure we have one
	// when we need it. If not, place the host in an error state.
	if bmcAccess.NeedsMAC() && p.bootMACAddress == "" {
		msg := fmt.Sprintf("BMC driver %s requires a BootMACAddress value", bmcAccess.Type())
		p.log.Info(msg)
		result, err = operationFailed(msg)
		return
	}

	driverInfo := bmcAccess.DriverInfo(p.bmcCreds)
	// FIXME(dhellmann): We need to get our IP on the
	// provisioning network from somewhere.
	driverInfo["deploy_kernel"] = deployKernelURL
	driverInfo["deploy_ramdisk"] = deployRamdiskURL

	result, err = operationComplete()

	// If we have not found a node yet, we need to create one
	if ironicNode == nil {
		p.log.Info("registering host in ironic")

		if data.BootMode == metal3v1alpha1.UEFISecureBoot && !bmcAccess.SupportsSecureBoot() {
			msg := fmt.Sprintf("BMC driver %s does not support secure boot", bmcAccess.Type())
			p.log.Info(msg)
			result, err = operationFailed(msg)
			return
		}

		ironicNode, err = nodes.Create(
			p.client,
			nodes.CreateOpts{
				Driver:              bmcAccess.Driver(),
				BootInterface:       bmcAccess.BootInterface(),
				Name:                p.objectMeta.Name,
				DriverInfo:          driverInfo,
				DeployInterface:     p.deployInterface(data.CurrentImage),
				InspectInterface:    "inspector",
				ManagementInterface: bmcAccess.ManagementInterface(),
				PowerInterface:      bmcAccess.PowerInterface(),
				RAIDInterface:       bmcAccess.RAIDInterface(),
				VendorInterface:     bmcAccess.VendorInterface(),
				Properties: map[string]interface{}{
					"capabilities": bootModeCapabilities[data.BootMode],
				},
			}).Extract()
		// FIXME(dhellmann): Handle 409 and 503? errors here.
		if err != nil {
			result, err = transientError(errors.Wrap(err, "failed to register host in ironic"))
			return
		}
		p.publisher("Registered", "Registered new host")

		// Store the ID so other methods can assume it is set and so
		// we can find the node again later.
		provID = ironicNode.UUID

		// If we know the MAC, create a port. Otherwise we will have
		// to do this after we run the introspection step.
		if p.bootMACAddress != "" {
			enable := true
			p.log.Info("creating port for node in ironic", "MAC",
				p.bootMACAddress)
			_, err = ports.Create(
				p.client,
				ports.CreateOpts{
					NodeUUID:   ironicNode.UUID,
					Address:    p.bootMACAddress,
					PXEEnabled: &enable,
				}).Extract()
			if err != nil {
				result, err = transientError(errors.Wrap(err, "failed to create port in ironic"))
				return
			}
		}

<<<<<<< HEAD
		if data.CurrentImage != nil {
			updates, optsErr := p.getImageUpdateOptsForNode(ironicNode, data.CurrentImage, data.BootMode)
=======
		// If there is an image to be provisioned, or an image has
		// previously been provisioned, include those details. Either
		// case may mean we are re-adopting a host that was already
		// known but removed/lost because the pod restarted.
		var imageData *metal3v1alpha1.Image
		switch {
		case p.host.Status.Provisioning.Image.URL != "":
			imageData = &p.host.Status.Provisioning.Image
		case p.host.Spec.Image != nil && p.host.Spec.Image.URL != "":
			imageData = p.host.Spec.Image
		}

		if imageData != nil {
			updatesImage, optsErr := p.getImageUpdateOptsForNode(ironicNode, imageData)
>>>>>>> 488efeda
			if optsErr != nil {
				result, err = transientError(errors.Wrap(optsErr, "Could not get Image options for node"))
				return
			}
			if len(updatesImage) != 0 {
				updates = append(updates, updatesImage...)

			}
		}
	} else {
		// FIXME(dhellmann): At this point we have found an existing
		// node in ironic by looking it up. We need to check its
		// settings against what we have in the host, and change them
		// if there are differences.
		provID = ironicNode.UUID

<<<<<<< HEAD
		if ironicNode.Name != ironicNodeName(p.objectMeta) {
			updates := nodes.UpdateOpts{
=======
		if ironicNode.Name != p.ironicNodeNameFromHost() {
			updates = append(
				updates,
>>>>>>> 488efeda
				nodes.UpdateOperation{
					Op:    nodes.ReplaceOp,
					Path:  "/name",
					Value: ironicNodeName(p.objectMeta),
				},
			)
		}

		// Look for the case where we previously enrolled this node
		// and now the credentials have changed.
		if credentialsChanged {
			updates = append(
				updates,
				nodes.UpdateOperation{
					Op:    nodes.ReplaceOp,
					Path:  "/driver_info",
					Value: driverInfo,
				},
			)
			// We don't return here because we also have to set the
			// target provision state to manageable, which happens
			// below.
		}
	}
	if ironicNode.AutomatedClean == nil || (p.host.Spec.AutomatedCleaningMode == "disabled" && *ironicNode.AutomatedClean != false) || (p.host.Spec.AutomatedCleaningMode == "enabled" && *ironicNode.AutomatedClean == false) {
		p.log.Info("setting automated cleaning mode to",
			"ID", ironicNode.UUID,
			"mode", p.host.Spec.AutomatedCleaningMode)

		value := p.host.Spec.AutomatedCleaningMode != metal3v1alpha1.CleaningModeDisabled
		updates = append(
			updates,
			nodes.UpdateOperation{
				Op:    nodes.ReplaceOp,
				Path:  "/automated_clean",
				Value: value,
			},
		)
	}
	if len(updates) != 0 {
		_, err = nodes.Update(p.client, ironicNode.UUID, updates).Extract()
		switch err.(type) {
		case nil:
		case gophercloud.ErrDefault409:
			p.log.Info("could not update host driver settings, busy")
			result, err = retryAfterDelay(provisionRequeueDelay)
			return
		default:
			result, err = transientError(errors.Wrap(err, "failed to update host settings in ironic"))
			return
		}
	}
	// ironicNode, err = nodes.Get(p.client, p.status.ID).Extract()
	// if err != nil {
	// 	return result, errors.Wrap(err, "failed to get provisioning state in ironic")
	// }
	p.log.Info("current provision state",
		"lastError", ironicNode.LastError,
		"current", ironicNode.ProvisionState,
		"target", ironicNode.TargetProvisionState,
	)

	// Ensure the node is marked manageable.
	switch nodes.ProvisionState(ironicNode.ProvisionState) {

	case nodes.Enroll:

		// If ironic is reporting an error, stop working on the node.
		if ironicNode.LastError != "" && !(credentialsChanged || force) {
			result, err = operationFailed(ironicNode.LastError)
			return
		}

		if ironicNode.TargetProvisionState == string(nodes.TargetManage) {
			// We have already tried to manage the node and did not
			// get an error, so do nothing and keep trying.
			result, err = operationContinuing(provisionRequeueDelay)
			return
		}

		result, err = p.changeNodeProvisionState(
			ironicNode,
			nodes.ProvisionStateOpts{Target: nodes.TargetManage},
		)
		return

	case nodes.Verifying:
		// If we're still waiting for the state to change in Ironic,
		// return true to indicate that we're dirty and need to be
		// reconciled again.
		result, err = operationContinuing(provisionRequeueDelay)
		return

	case nodes.Manageable:
		return

	case nodes.Available:
		// The host is fully registered (and probably wasn't cleanly
		// deleted previously)
		return

	case nodes.Active:
		// The host is already running, maybe it's a master?
		p.debugLog.Info("have active host", "image_source", ironicNode.InstanceInfo["image_source"])
		return

	default:
		return
	}
}

func (p *ironicProvisioner) tryChangeNodeProvisionState(ironicNode *nodes.Node, opts nodes.ProvisionStateOpts) (success bool, result provisioner.Result, err error) {
	p.log.Info("changing provisioning state",
		"current", ironicNode.ProvisionState,
		"existing target", ironicNode.TargetProvisionState,
		"new target", opts.Target,
	)

	changeResult := nodes.ChangeProvisionState(p.client, ironicNode.UUID, opts)
	switch changeResult.Err.(type) {
	case nil:
		success = true
	case gophercloud.ErrDefault409:
		p.log.Info("could not change state of host, busy")
		result, err = retryAfterDelay(provisionRequeueDelay)
		return
	default:
		result, err = transientError(errors.Wrap(changeResult.Err,
			fmt.Sprintf("failed to change provisioning state to %q", opts.Target)))
		return
	}

	result, err = operationContinuing(provisionRequeueDelay)
	return
}

func (p *ironicProvisioner) changeNodeProvisionState(ironicNode *nodes.Node, opts nodes.ProvisionStateOpts) (result provisioner.Result, err error) {
	_, result, err = p.tryChangeNodeProvisionState(ironicNode, opts)
	return
}

// InspectHardware updates the HardwareDetails field of the host with
// details of devices discovered on the hardware. It may be called
// multiple times, and should return true for its dirty flag until the
// inspection is completed.
<<<<<<< HEAD
func (p *ironicProvisioner) InspectHardware(data provisioner.InspectData, force bool) (result provisioner.Result, details *metal3v1alpha1.HardwareDetails, err error) {
	p.log.Info("inspecting hardware")
=======
func (p *ironicProvisioner) InspectHardware(force, refresh bool) (result provisioner.Result, details *metal3v1alpha1.HardwareDetails, err error) {
	p.log.Info("inspecting hardware", "status", p.host.OperationalStatus())
>>>>>>> 488efeda

	ironicNode, err := p.getNode()
	if err != nil {
		result, err = transientError(err)
		return
	}

	status, err := introspection.GetIntrospectionStatus(p.inspector, ironicNode.UUID).Extract()
	if err != nil || refresh {
		if _, isNotFound := err.(gophercloud.ErrDefault404); isNotFound || refresh {
			switch nodes.ProvisionState(ironicNode.ProvisionState) {
			case nodes.Inspecting, nodes.InspectWait:
				p.log.Info("inspection already started")
				result, err = operationContinuing(introspectionRequeueDelay)
				return
			case nodes.InspectFail:
				if !force {
					p.log.Info("starting inspection failed", "error", status.Error)
					failure := ironicNode.LastError
					if failure == "" {
						failure = "Inspection failed"
					}
					result, err = operationFailed(failure)
					return
				}
				fallthrough
			default:
				p.log.Info("updating boot mode before hardware inspection")
				op, value := buildCapabilitiesValue(ironicNode, data.BootMode)
				updates := nodes.UpdateOpts{
					nodes.UpdateOperation{
						Op:    op,
						Path:  "/properties/capabilities",
						Value: value,
					},
				}
				_, err = nodes.Update(p.client, ironicNode.UUID, updates).Extract()
				switch err.(type) {
				case nil:
				case gophercloud.ErrDefault409:
					p.log.Info("could not update host settings in ironic, busy")
					result, err = retryAfterDelay(provisionRequeueDelay)
					return
				default:
					result, err = transientError(errors.Wrap(err, "failed to update host boot mode settings in ironic"))
					return
				}

				p.log.Info("starting new hardware inspection")
				var success bool
				success, result, err = p.tryChangeNodeProvisionState(
					ironicNode,
					nodes.ProvisionStateOpts{Target: nodes.TargetInspect},
				)
				if success {
					p.publisher("InspectionStarted", "Hardware inspection started")
				}
				return
			}
		}
		result, err = transientError(errors.Wrap(err, "failed to extract hardware inspection status"))
		return
	}
	if status.Error != "" {
		p.log.Info("inspection failed", "error", status.Error)
		result, err = operationFailed(status.Error)
		return
	}
	if !status.Finished || (nodes.ProvisionState(ironicNode.ProvisionState) == nodes.Inspecting || nodes.ProvisionState(ironicNode.ProvisionState) == nodes.InspectWait) {
		p.log.Info("inspection in progress", "started_at", status.StartedAt)
		result, err = operationContinuing(introspectionRequeueDelay)
		return
	}

	// Introspection is done
	p.log.Info("getting hardware details from inspection")
	response := introspection.GetIntrospectionData(p.inspector, ironicNode.UUID)
	introData, err := response.Extract()
	if err != nil {
		result, err = transientError(errors.Wrap(err, "failed to retrieve hardware introspection data"))
		return
	}
	p.log.Info("received introspection data", "data", response.Body)

	details = hardwaredetails.GetHardwareDetails(introData)
	p.publisher("InspectionComplete", "Hardware inspection completed")
	result, err = operationComplete()
	return
}

// UpdateHardwareState fetches the latest hardware state of the server
// and updates the HardwareDetails field of the host with details. It
// is expected to do this in the least expensive way possible, such as
// reading from a cache.
func (p *ironicProvisioner) UpdateHardwareState() (hwState provisioner.HardwareState, err error) {
	p.debugLog.Info("updating hardware state")

	ironicNode, err := p.getNode()
	if err != nil {
		return
	}

	switch ironicNode.PowerState {
	case powerOn, powerOff:
		discoveredVal := ironicNode.PowerState == powerOn
		hwState.PoweredOn = &discoveredVal
	case powerNone:
		p.log.Info("could not determine power state", "value", ironicNode.PowerState)
	default:
		p.log.Info("unknown power state", "value", ironicNode.PowerState)
	}
	return
}

func (p *ironicProvisioner) setLiveIsoUpdateOptsForNode(ironicNode *nodes.Node, imageData *metal3v1alpha1.Image, updates nodes.UpdateOpts) (nodes.UpdateOpts, error) {
	var op nodes.UpdateOp

	if _, ok := ironicNode.InstanceInfo["boot_iso"]; !ok {
		op = nodes.AddOp
		p.log.Info("adding boot_iso")
	} else {
		op = nodes.ReplaceOp
		p.log.Info("updating boot_iso")
	}
	updates = append(
		updates,
		nodes.UpdateOperation{
			Op:    op,
			Path:  "/instance_info/boot_iso",
			Value: imageData.URL,
		},
	)
	updates = append(
		updates,
		nodes.UpdateOperation{
			Op:    nodes.ReplaceOp,
			Path:  "/deploy_interface",
			Value: "ramdisk",
		},
	)
	// remove any image_source or checksum options
	removals := []string{
		"image_source", "image_os_hash_value", "image_os_hash_algo", "image_checksum"}
	op = nodes.RemoveOp
	for _, item := range removals {
		if _, ok := ironicNode.InstanceInfo[item]; ok {
			p.log.Info("removing " + item)
			updates = append(
				updates,
				nodes.UpdateOperation{
					Op:   op,
					Path: "/instance_info/" + item,
				},
			)
		}
	}
	return updates, nil
}

func (p *ironicProvisioner) setDirectDeployUpdateOptsForNode(ironicNode *nodes.Node, imageData *metal3v1alpha1.Image, updates nodes.UpdateOpts) (nodes.UpdateOpts, error) {
	checksum, checksumType, ok := imageData.GetChecksum()
	if !ok {
		p.log.Info("image/checksum not found for host")
		return updates, nil
	}

	var op nodes.UpdateOp

	updates = append(
		updates,
		nodes.UpdateOperation{
			Op:    nodes.ReplaceOp,
			Path:  "/deploy_interface",
			Value: "direct",
		},
	)
	// Remove any boot_iso field
	if _, ok := ironicNode.InstanceInfo["boot_iso"]; ok {
		p.log.Info("removing boot_iso")
		updates = append(
			updates,
			nodes.UpdateOperation{
				Op:   nodes.RemoveOp,
				Path: "/instance_info/boot_iso",
			},
		)
	}
	// image_source
	if _, ok := ironicNode.InstanceInfo["image_source"]; !ok {
		op = nodes.AddOp
		p.log.Info("adding image_source")
	} else {
		op = nodes.ReplaceOp
		p.log.Info("updating image_source")
	}
	updates = append(
		updates,
		nodes.UpdateOperation{
			Op:    op,
			Path:  "/instance_info/image_source",
			Value: imageData.URL,
		},
	)

	// image_os_hash_algo
	if _, ok := ironicNode.InstanceInfo["image_os_hash_algo"]; !ok {
		op = nodes.AddOp
		p.log.Info("adding image_os_hash_algo")
	} else {
		op = nodes.ReplaceOp
		p.log.Info("updating image_os_hash_algo")
	}
	updates = append(
		updates,
		nodes.UpdateOperation{
			Op:    op,
			Path:  "/instance_info/image_os_hash_algo",
			Value: checksumType,
		},
	)

	// image_os_hash_value
	if _, ok := ironicNode.InstanceInfo["image_os_hash_value"]; !ok {
		op = nodes.AddOp
		p.log.Info("adding image_os_hash_value")
	} else {
		op = nodes.ReplaceOp
		p.log.Info("updating image_os_hash_value")
	}
	updates = append(
		updates,
		nodes.UpdateOperation{
			Op:    op,
			Path:  "/instance_info/image_os_hash_value",
			Value: checksum,
		},
	)

	// image_checksum
	//
	// FIXME: For older versions of ironic that do not have
	// https://review.opendev.org/#/c/711816/ failing to include the
	// 'image_checksum' causes ironic to refuse to provision the
	// image, even if the other hash value parameters are given. We
	// only want to do that for MD5, however, because those versions
	// of ironic only support MD5 checksums.
	if checksumType == string(metal3v1alpha1.MD5) {
		if _, ok := ironicNode.InstanceInfo["image_checksum"]; !ok {
			op = nodes.AddOp
			p.log.Info("adding image_checksum")
		} else {
			op = nodes.ReplaceOp
			p.log.Info("updating image_checksum")
		}
		updates = append(
			updates,
			nodes.UpdateOperation{
				Op:    op,
				Path:  "/instance_info/image_checksum",
				Value: checksum,
			},
		)
	}

	if imageData.DiskFormat != nil {
		updates = append(updates, nodes.UpdateOperation{
			Op:    nodes.AddOp,
			Path:  "/instance_info/image_disk_format",
			Value: *imageData.DiskFormat,
		})
	}

	return updates, nil
}

func (p *ironicProvisioner) getImageUpdateOptsForNode(ironicNode *nodes.Node, imageData *metal3v1alpha1.Image, bootMode metal3v1alpha1.BootMode) (updates nodes.UpdateOpts, err error) {
	// instance_uuid
	p.log.Info("setting instance_uuid")
	updates = append(
		updates,
		nodes.UpdateOperation{
			Op:    nodes.ReplaceOp,
			Path:  "/instance_uuid",
			Value: string(p.objectMeta.UID),
		},
	)

	// Secure boot is a normal capability that goes into instance_info (we
	// also put it to properties for consistency, although it's not
	// strictly required in our case).

	if bootMode == metal3v1alpha1.UEFISecureBoot {
		updates = append(updates, nodes.UpdateOperation{
			Op:   nodes.AddOp,
			Path: "/instance_info/capabilities",
			// Instance info capabilities were invented later and
			// use a normal JSON mapping instead of a custom
			// string value.
			Value: map[string]string{
				"secure_boot": "true",
			},
		})
	} else {
		updates = append(updates, nodes.UpdateOperation{
			Op:    nodes.AddOp,
			Path:  "/instance_info/capabilities",
			Value: map[string]string{},
		})
	}

	// Set live-iso format options
	if imageData.DiskFormat != nil && *imageData.DiskFormat == "live-iso" {
		return p.setLiveIsoUpdateOptsForNode(ironicNode, imageData, updates)
	}

	// Set deploy_interface direct options when not booting a live-iso
	return p.setDirectDeployUpdateOptsForNode(ironicNode, imageData, updates)
}

func (p *ironicProvisioner) getUpdateOptsForNode(ironicNode *nodes.Node, data provisioner.ProvisionData) (updates nodes.UpdateOpts, err error) {
	imageOpts, err := p.getImageUpdateOptsForNode(ironicNode, &data.Image, data.BootMode)
	if err != nil {
		return updates, errors.Wrap(err, "Could not get Image options for node")
	}
	updates = append(updates, imageOpts...)

	// root_device
	//
	// FIXME(dhellmann): We need to specify the root device to receive
	// the image. That should come from some combination of inspecting
	// the host to see what is available and the hardware profile to
	// give us instructions.
	var op nodes.UpdateOp
	if _, ok := ironicNode.Properties["root_device"]; !ok {
		op = nodes.AddOp
		p.log.Info("adding root_device")
	} else {
		op = nodes.ReplaceOp
		p.log.Info("updating root_device")
	}

	// hints
	//
	// If the user has provided explicit root device hints, they take
	// precedence. Otherwise use the values from the hardware profile.
	hints := devicehints.MakeHintMap(data.RootDeviceHints)
	p.log.Info("using root device", "hints", hints)
	updates = append(
		updates,
		nodes.UpdateOperation{
			Op:    op,
			Path:  "/properties/root_device",
			Value: hints,
		},
	)

	// cpu_arch
	//
	// FIXME(dhellmann): This should come from inspecting the
	// host.
	if _, ok := ironicNode.Properties["cpu_arch"]; !ok {
		op = nodes.AddOp
		p.log.Info("adding cpu_arch")
	} else {
		op = nodes.ReplaceOp
		p.log.Info("updating cpu_arch")
	}
	updates = append(
		updates,
		nodes.UpdateOperation{
			Op:    op,
			Path:  "/properties/cpu_arch",
			Value: data.HardwareProfile.CPUArch,
		},
	)

	// local_gb
	if _, ok := ironicNode.Properties["local_gb"]; !ok {
		op = nodes.AddOp
		p.log.Info("adding local_gb")
	} else {
		op = nodes.ReplaceOp
		p.log.Info("updating local_gb")
	}
	updates = append(
		updates,
		nodes.UpdateOperation{
			Op:    op,
			Path:  "/properties/local_gb",
			Value: data.HardwareProfile.LocalGB,
		},
	)

	// boot_mode
	op, value := buildCapabilitiesValue(ironicNode, data.BootMode)
	updates = append(
		updates,
		nodes.UpdateOperation{
			Op:    op,
			Path:  "/properties/capabilities",
			Value: value,
		},
	)

	return updates, nil
}

// We can't just replace the capabilities because we need to keep the
// values provided by inspection. We can't replace only the boot_mode
// because the API isn't fine-grained enough for that. So we have to
// look at the existing value and modify it. This function
// encapsulates the logic for building the value and knowing which
// update operation to use with the results.
func buildCapabilitiesValue(ironicNode *nodes.Node, bootMode metal3v1alpha1.BootMode) (op nodes.UpdateOp, value string) {

	capabilities, ok := ironicNode.Properties["capabilities"]
	if !ok {
		// There is no existing capabilities value
		return nodes.AddOp, bootModeCapabilities[bootMode]
	}
	existingCapabilities := capabilities.(string)

	// The capabilities value is set, so we will want to replace it.
	op = nodes.ReplaceOp

	if existingCapabilities == "" {
		// The existing value is empty so we can replace the whole
		// thing.
		value = bootModeCapabilities[bootMode]
		return
	}

	var filteredCapabilities []string
	for _, item := range strings.Split(existingCapabilities, ",") {
		if !strings.HasPrefix(item, "boot_mode:") && !strings.HasPrefix(item, "secure_boot:") {
			filteredCapabilities = append(filteredCapabilities, item)
		}
	}
	filteredCapabilities = append(filteredCapabilities, bootModeCapabilities[bootMode])

	value = strings.Join(filteredCapabilities, ",")
	return
}

func (p *ironicProvisioner) setUpForProvisioning(ironicNode *nodes.Node, data provisioner.ProvisionData) (result provisioner.Result, err error) {

	p.log.Info("starting provisioning", "node properties", ironicNode.Properties)

	updates, err := p.getUpdateOptsForNode(ironicNode, data)
	if err != nil {
		return transientError(errors.Wrap(err, "failed to update opts for node"))
	}
	_, err = nodes.Update(p.client, ironicNode.UUID, updates).Extract()
	switch err.(type) {
	case nil:
	case gophercloud.ErrDefault409:
		p.log.Info("could not update host settings in ironic, busy")
		return retryAfterDelay(provisionRequeueDelay)
	default:
		return transientError(errors.Wrap(err, "failed to update host settings in ironic"))
	}

	p.log.Info("validating host settings")

	errorMessage, err := p.validateNode(ironicNode)
	switch err.(type) {
	case nil:
	case gophercloud.ErrDefault409:
		p.log.Info("could not validate host during registration, busy")
		return retryAfterDelay(provisionRequeueDelay)
	default:
		return transientError(errors.Wrap(err, "failed to validate host during registration"))
	}
	if errorMessage != "" {
		return operationFailed(errorMessage)
	}

	// If validation is successful we can start moving the host
	// through the states necessary to make it "available".
	p.log.Info("starting provisioning",
		"lastError", ironicNode.LastError,
		"current", ironicNode.ProvisionState,
		"target", ironicNode.TargetProvisionState,
		"deploy step", ironicNode.DeployStep,
	)
	p.publisher("ProvisioningStarted",
		fmt.Sprintf("Image provisioning started for %s", data.Image.URL))
	return
}

func (p *ironicProvisioner) deployInterface(image *metal3v1alpha1.Image) (result string) {
	result = "direct"
	if image != nil && image.DiskFormat != nil && *image.DiskFormat == "live-iso" {
		result = "ramdisk"
	}
	return result
}

// Adopt notifies the provisioner that the state machine believes the host
// to be currently provisioned, and that it should be managed as such.
func (p *ironicProvisioner) Adopt(data provisioner.AdoptData, force bool) (result provisioner.Result, err error) {
	ironicNode, err := p.getNode()
	if err != nil {
		return transientError(err)
	}

	switch nodes.ProvisionState(ironicNode.ProvisionState) {
	case nodes.Enroll, nodes.Verifying:
		return transientError(fmt.Errorf("Invalid state for adopt: %s",
			ironicNode.ProvisionState))
	case nodes.Manageable:
		_, hasImageSource := ironicNode.InstanceInfo["image_source"]
		_, hasBootISO := ironicNode.InstanceInfo["boot_iso"]
		if data.State == metal3v1alpha1.StateDeprovisioning &&
			!(hasImageSource || hasBootISO) {
			// If we got here after a fresh registration and image data is
			// available, it should have been added to the node during
			// registration. If it isn't present then we got here due to a
			// failed cleaning on deprovision. The node will be cleaned again
			// before the next provisioning, so just allow the controller to
			// continue without adopting.
			p.log.Info("no image info; not adopting", "state", ironicNode.ProvisionState)
			return operationComplete()
		}
		return p.changeNodeProvisionState(
			ironicNode,
			nodes.ProvisionStateOpts{
				Target: nodes.TargetAdopt,
			},
		)
	case nodes.Adopting:
		return operationContinuing(provisionRequeueDelay)
	case nodes.AdoptFail:
		if force {
			return p.changeNodeProvisionState(
				ironicNode,
				nodes.ProvisionStateOpts{
					Target: nodes.TargetAdopt,
				},
			)
		}
		return operationFailed(fmt.Sprintf("Host adoption failed: %s",
			ironicNode.LastError))
	case nodes.Active:
	default:
	}
	return operationComplete()
}

func (p *ironicProvisioner) ironicHasSameImage(ironicNode *nodes.Node, image metal3v1alpha1.Image) (sameImage bool) {
	// To make it easier to test if ironic is configured with
	// the same image we are trying to provision to the host.
	if image.DiskFormat != nil && *image.DiskFormat == "live-iso" {
		sameImage = (ironicNode.InstanceInfo["boot_iso"] == image.URL)
		p.log.Info("checking image settings",
			"boot_iso", ironicNode.InstanceInfo["boot_iso"],
			"same", sameImage,
			"provisionState", ironicNode.ProvisionState)
	} else {
		checksum, checksumType, _ := image.GetChecksum()
		sameImage = (ironicNode.InstanceInfo["image_source"] == image.URL &&
			ironicNode.InstanceInfo["image_os_hash_algo"] == checksumType &&
			ironicNode.InstanceInfo["image_os_hash_value"] == checksum)
		p.log.Info("checking image settings",
			"source", ironicNode.InstanceInfo["image_source"],
			"image_os_hash_algo", checksumType,
			"image_os_has_value", checksum,
			"same", sameImage,
			"provisionState", ironicNode.ProvisionState)
	}
	return sameImage
}

func (p *ironicProvisioner) buildManualCleaningSteps(bmcAccess bmc.AccessDetails, data provisioner.PrepareData) (cleanSteps []nodes.CleanStep, err error) {
	// Build raid clean steps
	if bmcAccess.RAIDInterface() != "no-raid" {
		cleanSteps = append(cleanSteps, BuildRAIDCleanSteps(data.RAIDConfig)...)
	} else if data.RAIDConfig != nil {
		return nil, fmt.Errorf("RAID settings are defined, but the node's driver %s does not support RAID", bmcAccess.Driver())
	}

	// TODO: Add manual cleaning steps for host configuration

	return
}

func (p *ironicProvisioner) startManualCleaning(bmcAccess bmc.AccessDetails, ironicNode *nodes.Node, data provisioner.PrepareData) (success bool, result provisioner.Result, err error) {
	if bmcAccess.RAIDInterface() != "no-raid" {
		// Set raid configuration
		err = setTargetRAIDCfg(p, ironicNode, data)
		if err != nil {
			result, err = transientError(err)
			return
		}
	}

	// Build manual clean steps
	cleanSteps, err := p.buildManualCleaningSteps(bmcAccess, data)
	if err != nil {
		result, err = operationFailed(err.Error())
		return
	}

	// Start manual clean
	if len(cleanSteps) != 0 {
		p.log.Info("remove existing configuration and set new configuration", "steps", cleanSteps)
		return p.tryChangeNodeProvisionState(
			ironicNode,
			nodes.ProvisionStateOpts{
				Target:     nodes.TargetClean,
				CleanSteps: cleanSteps,
			},
		)
	}
	result, err = operationComplete()
	return
}

// Prepare remove existing configuration and set new configuration.
// If `started` is true,  it means that we successfully executed `tryChangeNodeProvisionState`.
func (p *ironicProvisioner) Prepare(data provisioner.PrepareData, unprepared bool) (result provisioner.Result, started bool, err error) {
	bmcAccess, err := p.bmcAccess()
	if err != nil {
		result, err = transientError(err)
		return
	}

	ironicNode, err := p.getNode()
	if err != nil {
		result, err = transientError(err)
		return
	}

	switch nodes.ProvisionState(ironicNode.ProvisionState) {
	case nodes.Available:
		var cleanSteps []nodes.CleanStep
		cleanSteps, err = p.buildManualCleaningSteps(bmcAccess, data)
		if err != nil {
			result, err = operationFailed(err.Error())
			return
		}
		if unprepared && len(cleanSteps) != 0 {
			result, err = p.changeNodeProvisionState(
				ironicNode,
				nodes.ProvisionStateOpts{Target: nodes.TargetManage},
			)
			return
		}
		result, err = operationComplete()

	case nodes.Manageable:
		if unprepared {
			started, result, err = p.startManualCleaning(bmcAccess, ironicNode, data)
			return
		}
		// Manual clean finished
		result, err = operationComplete()

	case nodes.CleanFail:
		// When clean failed, we need to clean host provisioning settings.
		// If unprepared is false, means the settings aren't cleared.
		// So we can't set the node's state to manageable, until the settings are cleared.
		if !unprepared {
			result, err = operationFailed(ironicNode.LastError)
			return
		}
		if ironicNode.Maintenance {
			p.log.Info("clearing maintenance flag")
			result, err = p.setMaintenanceFlag(ironicNode, false)
			return
		}
		result, err = p.changeNodeProvisionState(
			ironicNode,
			nodes.ProvisionStateOpts{Target: nodes.TargetManage},
		)

	case nodes.Cleaning, nodes.CleanWait:
		p.log.Info("waiting for host to become manageable",
			"state", ironicNode.ProvisionState,
			"deploy step", ironicNode.DeployStep)
		result, err = operationContinuing(provisionRequeueDelay)

	default:
		result, err = transientError(fmt.Errorf("Have unexpected ironic node state %s", ironicNode.ProvisionState))
	}
	return
}

// Provision writes the image from the host spec to the host. It may
// be called multiple times, and should return true for its dirty flag
// until the deprovisioning operation is completed.
func (p *ironicProvisioner) Provision(data provisioner.ProvisionData) (result provisioner.Result, err error) {
	ironicNode, err := p.getNode()
	if err != nil {
		return transientError(err)
	}

	p.log.Info("provisioning image to host", "state", ironicNode.ProvisionState)

	ironicHasSameImage := p.ironicHasSameImage(ironicNode, data.Image)

	// Ironic has the settings it needs, see if it finds any issues
	// with them.
	switch nodes.ProvisionState(ironicNode.ProvisionState) {

	case nodes.DeployFail:
		// Since we were here ironic has recorded an error for this host,
		// with the image and checksum we have been trying to use, so we
		// should stop. (If the image values do not match, we want to try
		// again.)
		if ironicHasSameImage {
			// Save me from "eventually consistent" systems built on
			// top of relational databases...
			if ironicNode.LastError == "" {
				p.log.Info("failed but error message not available")
				return retryAfterDelay(0)
			}
			p.log.Info("found error", "msg", ironicNode.LastError)
			return operationFailed(fmt.Sprintf("Image provisioning failed: %s",
				ironicNode.LastError))
		}
		p.log.Info("recovering from previous failure")
		if provResult, err := p.setUpForProvisioning(ironicNode, data); err != nil || provResult.Dirty || provResult.ErrorMessage != "" {
			return provResult, err
		}

		return p.changeNodeProvisionState(ironicNode,
			nodes.ProvisionStateOpts{Target: nodes.TargetActive})

	case nodes.Manageable:
		return p.changeNodeProvisionState(ironicNode,
			nodes.ProvisionStateOpts{Target: nodes.TargetProvide})

	case nodes.CleanFail:
		if ironicNode.Maintenance {
			p.log.Info("clearing maintenance flag")
			return p.setMaintenanceFlag(ironicNode, false)
		}
		return p.changeNodeProvisionState(
			ironicNode,
			nodes.ProvisionStateOpts{Target: nodes.TargetManage},
		)

	case nodes.Available:
		if provResult, err := p.setUpForProvisioning(ironicNode, data); err != nil || provResult.Dirty || provResult.ErrorMessage != "" {
			return provResult, err
		}

		// After it is available, we need to start provisioning by
		// setting the state to "active".
		p.log.Info("making host active")

		// Retrieve cloud-init user data
		userData, err := data.HostConfig.UserData()
		if err != nil {
			return transientError(errors.Wrap(err, "could not retrieve user data"))
		}

		// Retrieve cloud-init network_data.json. Default value is empty
		networkDataRaw, err := data.HostConfig.NetworkData()
		if err != nil {
			return transientError(errors.Wrap(err, "could not retrieve network data"))
		}
		var networkData map[string]interface{}
		if err = yaml.Unmarshal([]byte(networkDataRaw), &networkData); err != nil {
			return transientError(errors.Wrap(err, "failed to unmarshal network_data.json from secret"))
		}

		// Retrieve cloud-init meta_data.json with falback to default
		metaData := map[string]interface{}{
<<<<<<< HEAD
			"uuid":             string(p.objectMeta.UID),
			"metal3-namespace": p.objectMeta.Namespace,
			"metal3-name":      p.objectMeta.Name,
			"local-hostname":   p.objectMeta.Name,
			"local_hostname":   p.objectMeta.Name,
=======
			"uuid":             string(p.host.ObjectMeta.UID),
			"metal3-namespace": p.host.ObjectMeta.Namespace,
			"metal3-name":      p.host.ObjectMeta.Name,
			"local-hostname":   p.host.ObjectMeta.Name,
			"local_hostname":   p.host.ObjectMeta.Name,
			"name":             p.host.ObjectMeta.Name,
>>>>>>> 488efeda
		}
		metaDataRaw, err := data.HostConfig.MetaData()
		if err != nil {
			return transientError(errors.Wrap(err, "could not retrieve metadata"))
		}
		if metaDataRaw != "" {
			if err = yaml.Unmarshal([]byte(metaDataRaw), &metaData); err != nil {
				return transientError(errors.Wrap(err, "failed to unmarshal metadata from secret"))
			}
		}

		var configDrive nodes.ConfigDrive
		if userData != "" {
			configDrive = nodes.ConfigDrive{
				UserData:    userData,
				MetaData:    metaData,
				NetworkData: networkData,
			}
			if err != nil {
				return transientError(errors.Wrap(err, "failed to build config drive"))
			}
			p.log.Info("triggering provisioning with config drive")
		} else {
			p.log.Info("triggering provisioning without config drive")
		}

		return p.changeNodeProvisionState(
			ironicNode,
			nodes.ProvisionStateOpts{
				Target:      nodes.TargetActive,
				ConfigDrive: configDrive,
			},
		)

	case nodes.Active:
		// provisioning is done
		p.publisher("ProvisioningComplete",
			fmt.Sprintf("Image provisioning completed for %s", data.Image.URL))
		p.log.Info("finished provisioning")
		return operationComplete()

	default:
		// wait states like cleaning and clean wait
		p.log.Info("waiting for host to become available",
			"state", ironicNode.ProvisionState,
			"deploy step", ironicNode.DeployStep)
		return operationContinuing(provisionRequeueDelay)
	}
}

func (p *ironicProvisioner) setMaintenanceFlag(ironicNode *nodes.Node, value bool) (result provisioner.Result, err error) {
	_, err = nodes.Update(
		p.client,
		ironicNode.UUID,
		nodes.UpdateOpts{
			nodes.UpdateOperation{
				Op:    nodes.ReplaceOp,
				Path:  "/maintenance",
				Value: value,
			},
		},
	).Extract()
	switch err.(type) {
	case nil:
	case gophercloud.ErrDefault409:
		p.log.Info("could not set host maintenance flag, busy")
		return retryAfterDelay(provisionRequeueDelay)
	default:
		return transientError(errors.Wrap(err, "failed to set host maintenance flag"))
	}
	return operationContinuing(0)
}

// Deprovision removes the host from the image. It may be called
// multiple times, and should return true for its dirty flag until the
// deprovisioning operation is completed.
func (p *ironicProvisioner) Deprovision(force bool) (result provisioner.Result, err error) {
	p.log.Info("deprovisioning")

	ironicNode, err := p.getNode()
	if err != nil {
		return transientError(err)
	}

	p.log.Info("deprovisioning host",
		"ID", ironicNode.UUID,
		"lastError", ironicNode.LastError,
		"current", ironicNode.ProvisionState,
		"target", ironicNode.TargetProvisionState,
		"deploy step", ironicNode.DeployStep,
		"instance_info", ironicNode.InstanceInfo,
	)

	switch nodes.ProvisionState(ironicNode.ProvisionState) {
	case nodes.Error:
		if !force {
			p.log.Info("deprovisioning failed")
			if ironicNode.LastError == "" {
				result.ErrorMessage = "Deprovisioning failed"
			} else {
				result.ErrorMessage = ironicNode.LastError
			}
			return result, nil
		}
		p.log.Info("retrying deprovisioning")
		p.publisher("DeprovisioningStarted", "Image deprovisioning restarted")
		return p.changeNodeProvisionState(
			ironicNode,
			nodes.ProvisionStateOpts{Target: nodes.TargetDeleted},
		)

	case nodes.CleanFail:
		p.log.Info("cleaning failed")
		if ironicNode.Maintenance {
			p.log.Info("clearing maintenance flag")
			return p.setMaintenanceFlag(ironicNode, false)
		}
		// This will return us to the manageable state without completing
		// cleaning. Because cleaning happens in the process of moving from
		// manageable to available, the node will still get cleaned before
		// we provision it again.
		return p.changeNodeProvisionState(
			ironicNode,
			nodes.ProvisionStateOpts{Target: nodes.TargetManage},
		)

	case nodes.Manageable:
		// We end up here after CleanFail. Because cleaning happens in the
		// process of moving from manageable to available, the node will still
		// get cleaned before we provision it again. Therefore, just declare
		// deprovisioning complete.
		p.log.Info("deprovisioning node is in manageable state")
		return operationComplete()

	case nodes.Available:
		p.publisher("DeprovisioningComplete", "Image deprovisioning completed")
		return operationComplete()

	case nodes.Deleting:
		p.log.Info("deleting")
		// Transitions to Cleaning upon completion
		return operationContinuing(deprovisionRequeueDelay)

	case nodes.Cleaning:
		p.log.Info("cleaning")
		// Transitions to Available upon completion
		return operationContinuing(deprovisionRequeueDelay)

	case nodes.CleanWait:
		p.log.Info("cleaning")
		return operationContinuing(deprovisionRequeueDelay)

	case nodes.Active, nodes.DeployFail:
		p.log.Info("starting deprovisioning")
		p.publisher("DeprovisioningStarted", "Image deprovisioning started")
		return p.changeNodeProvisionState(
			ironicNode,
			nodes.ProvisionStateOpts{Target: nodes.TargetDeleted},
		)

	default:
		// FIXME(zaneb): this error is unlikely to actually be transient
		return transientError(fmt.Errorf("Unhandled ironic state %s", ironicNode.ProvisionState))
	}
}

// Delete removes the host from the provisioning system. It may be
// called multiple times, and should return true for its dirty flag
// until the deprovisioning operation is completed.
func (p *ironicProvisioner) Delete() (result provisioner.Result, err error) {
	ironicNode, err := p.getNode()
	if err != nil {
		if errors.Is(err, provisioner.NeedsRegistration) {
			p.log.Info("no node found, already deleted")
			return operationComplete()
		}
		return transientError(err)
	}

	p.log.Info("deleting host",
		"ID", ironicNode.UUID,
		"lastError", ironicNode.LastError,
		"current", ironicNode.ProvisionState,
		"target", ironicNode.TargetProvisionState,
		"deploy step", ironicNode.DeployStep,
	)

	if nodes.ProvisionState(ironicNode.ProvisionState) == nodes.Available {
		// Move back to manageable so we can delete it cleanly.
		return p.changeNodeProvisionState(
			ironicNode,
			nodes.ProvisionStateOpts{Target: nodes.TargetManage},
		)
	}

	if !ironicNode.Maintenance {
		// If we see an active node and the controller doesn't think
		// we need to deprovision it, that means the node was
		// ExternallyProvisioned and we should remove it from Ironic
		// without deprovisioning it.
		//
		// If we see a node with an error, we will have to set the
		// maintenance flag before deleting it.
		//
		// Any other state requires us to use maintenance mode to
		// delete while bypassing Ironic's internal checks related to
		// Nova.
		p.log.Info("setting host maintenance flag to force image delete")
		return p.setMaintenanceFlag(ironicNode, true)
	}

	p.log.Info("host ready to be removed")
	err = nodes.Delete(p.client, ironicNode.UUID).ExtractErr()
	switch err.(type) {
	case nil:
		p.log.Info("removed")
	case gophercloud.ErrDefault409:
		p.log.Info("could not remove host, busy")
		return retryAfterDelay(provisionRequeueDelay)
	case gophercloud.ErrDefault404:
		p.log.Info("did not find host to delete, OK")
	default:
		return transientError(errors.Wrap(err, "failed to remove host"))
	}

	return operationContinuing(0)
}

func (p *ironicProvisioner) changePower(ironicNode *nodes.Node, target nodes.TargetPowerState) (result provisioner.Result, err error) {
	p.log.Info("changing power state")

	if ironicNode.TargetProvisionState != "" {
		p.log.Info("host in state that does not allow power change, try again after delay",
			"state", ironicNode.ProvisionState,
			"target state", ironicNode.TargetProvisionState,
		)
		return operationContinuing(powerRequeueDelay)
	}

	powerStateOpts := nodes.PowerStateOpts{
		Target: target,
	}
	if target == softPowerOff {
		powerStateOpts.Timeout = int(softPowerOffTimeout.Seconds())
	}

	changeResult := nodes.ChangePowerState(
		p.client,
		ironicNode.UUID,
		powerStateOpts)

	switch changeResult.Err.(type) {
	case nil:
		p.log.Info("power change OK")
		return operationContinuing(0)
	case gophercloud.ErrDefault409:
		p.log.Info("host is locked, trying again after delay", "delay", powerRequeueDelay)
		result, _ = retryAfterDelay(powerRequeueDelay)
		return result, HostLockedError{}
	case gophercloud.ErrDefault400:
		// Error 400 Bad Request means target power state is not supported by vendor driver
		p.log.Info("power change error", "message", changeResult.Err)
		return result, SoftPowerOffUnsupportedError{}
	default:
		p.log.Info("power change error", "message", changeResult.Err)
		return transientError(errors.Wrap(changeResult.Err, "failed to change power state"))
	}
}

// PowerOn ensures the server is powered on independently of any image
// provisioning operation.
func (p *ironicProvisioner) PowerOn() (result provisioner.Result, err error) {
	p.log.Info("ensuring host is powered on")

	ironicNode, err := p.getNode()
	if err != nil {
		return transientError(err)
	}

	p.log.Info("checking current state",
		"target", ironicNode.TargetPowerState)

	if ironicNode.PowerState != powerOn {
		if ironicNode.TargetPowerState == powerOn {
			p.log.Info("waiting for power status to change")
			return operationContinuing(powerRequeueDelay)
		}
		result, err = p.changePower(ironicNode, nodes.PowerOn)
		switch err.(type) {
		case nil:
		case HostLockedError:
		default:
			return transientError(errors.Wrap(err, "failed to power on host"))
		}
		p.publisher("PowerOn", "Host powered on")
	}

	return result, nil
}

// PowerOff ensures the server is powered off independently of any image
// provisioning operation.
func (p *ironicProvisioner) PowerOff(rebootMode metal3v1alpha1.RebootMode) (result provisioner.Result, err error) {
	p.log.Info(fmt.Sprintf("ensuring host is powered off (mode: %s)", rebootMode))

	if rebootMode == metal3v1alpha1.RebootModeHard {
		result, err = p.hardPowerOff()
	} else {
		result, err = p.softPowerOff()
	}
	if err != nil {
		switch err.(type) {
		// In case of soft power off is unsupported or has failed,
		// we activate hard power off.
		case SoftPowerOffUnsupportedError, SoftPowerOffFailed:
			return p.hardPowerOff()
		case HostLockedError:
			return retryAfterDelay(powerRequeueDelay)
		default:
			return transientError(err)
		}
	}
	return result, nil
}

// hardPowerOff sends 'power off' request to BM node and waits for the result
func (p *ironicProvisioner) hardPowerOff() (result provisioner.Result, err error) {
	p.log.Info("ensuring host is powered off by \"hard power off\" command")

	ironicNode, err := p.getNode()
	if err != nil {
		return transientError(err)
	}

	if ironicNode.PowerState != powerOff {
		if ironicNode.TargetPowerState == powerOff {
			p.log.Info("waiting for power status to change")
			return operationContinuing(powerRequeueDelay)
		}
		result, err = p.changePower(ironicNode, nodes.PowerOff)
		if err != nil {
			return transientError(errors.Wrap(err, "failed to power off host"))
		}
		p.publisher("PowerOff", "Host powered off")
		return result, err
	}

	return operationComplete()
}

// softPowerOff sends 'soft power off' request to BM node.
// If soft power off is not supported, the request ends with an error.
// Otherwise the request ends with no error and the result should be
// checked later via node fields "power_state", "target_power_state"
// and "last_error".
func (p *ironicProvisioner) softPowerOff() (result provisioner.Result, err error) {
	p.log.Info("ensuring host is powered off by \"soft power off\" command")

	ironicNode, err := p.getNode()
	if err != nil {
		return transientError(err)
	}

	if ironicNode.PowerState != powerOff {
		targetState := ironicNode.TargetPowerState
		// If the target state is either powerOff or softPowerOff, then we should wait
		if targetState == powerOff || targetState == softPowerOff {
			p.log.Info("waiting for power status to change")
			return operationContinuing(powerRequeueDelay)
		}
		// If the target state is unset while the last error is set,
		// then the last execution of soft power off has failed.
		if targetState == "" && ironicNode.LastError != "" {
			return result, SoftPowerOffFailed{}
		}
		result, err = p.changePower(ironicNode, nodes.SoftPowerOff)
		if err != nil {
			return transientError(err)
		}
		p.publisher("PowerOff", "Host soft powered off")
	}

	return result, nil
}

func ironicNodeName(objMeta metav1.ObjectMeta) string {
	return objMeta.Namespace + nameSeparator + objMeta.Name
}

// IsReady checks if the provisioning backend is available
func (p *ironicProvisioner) IsReady() (result bool, err error) {
	p.debugLog.Info("verifying ironic provisioner dependencies")

	checker := newIronicDependenciesChecker(p.client, p.inspector, p.log)
	return checker.IsReady()
}

func (p *ironicProvisioner) HasProvisioningCapacity() (result bool, err error) {

	hosts, err := p.loadProvisioningHosts()
	if err != nil {
		p.log.Error(err, "Unable to get hosts currently being provisioned")
		return false, err
	}

	// If the current host is already under processing then let's skip the test
	if _, ok := hosts[ironicNodeName(p.objectMeta)]; ok {
		return true, nil
	}

	return len(hosts) < maxProvisioningHosts, nil
}

func (p *ironicProvisioner) loadProvisioningHosts() (hosts map[string]struct{}, err error) {

	hosts = make(map[string]struct{})
	pager := nodes.List(p.client, nodes.ListOpts{
		Fields: []string{"uuid,name,provision_state,driver_internal_info,target_provision_state"},
	})
	if pager.Err != nil {
		return nil, pager.Err
	}

	page, err := pager.AllPages()
	if err != nil {
		return nil, err
	}

	allNodes, err := nodes.ExtractNodes(page)
	if err != nil {
		return nil, err
	}

	for _, node := range allNodes {

		switch nodes.ProvisionState(node.ProvisionState) {
		case nodes.Cleaning, nodes.CleanWait,
			nodes.Inspecting, nodes.InspectWait,
			nodes.Deploying, nodes.DeployWait:
			hosts[node.Name] = struct{}{}
		}
	}

	return hosts, nil
}<|MERGE_RESOLUTION|>--- conflicted
+++ resolved
@@ -493,25 +493,8 @@
 			}
 		}
 
-<<<<<<< HEAD
 		if data.CurrentImage != nil {
-			updates, optsErr := p.getImageUpdateOptsForNode(ironicNode, data.CurrentImage, data.BootMode)
-=======
-		// If there is an image to be provisioned, or an image has
-		// previously been provisioned, include those details. Either
-		// case may mean we are re-adopting a host that was already
-		// known but removed/lost because the pod restarted.
-		var imageData *metal3v1alpha1.Image
-		switch {
-		case p.host.Status.Provisioning.Image.URL != "":
-			imageData = &p.host.Status.Provisioning.Image
-		case p.host.Spec.Image != nil && p.host.Spec.Image.URL != "":
-			imageData = p.host.Spec.Image
-		}
-
-		if imageData != nil {
-			updatesImage, optsErr := p.getImageUpdateOptsForNode(ironicNode, imageData)
->>>>>>> 488efeda
+			updatesImage, optsErr := p.getImageUpdateOptsForNode(ironicNode, data.CurrentImage, data.BootMode)
 			if optsErr != nil {
 				result, err = transientError(errors.Wrap(optsErr, "Could not get Image options for node"))
 				return
@@ -528,14 +511,9 @@
 		// if there are differences.
 		provID = ironicNode.UUID
 
-<<<<<<< HEAD
 		if ironicNode.Name != ironicNodeName(p.objectMeta) {
-			updates := nodes.UpdateOpts{
-=======
-		if ironicNode.Name != p.ironicNodeNameFromHost() {
 			updates = append(
 				updates,
->>>>>>> 488efeda
 				nodes.UpdateOperation{
 					Op:    nodes.ReplaceOp,
 					Path:  "/name",
@@ -560,12 +538,14 @@
 			// below.
 		}
 	}
-	if ironicNode.AutomatedClean == nil || (p.host.Spec.AutomatedCleaningMode == "disabled" && *ironicNode.AutomatedClean != false) || (p.host.Spec.AutomatedCleaningMode == "enabled" && *ironicNode.AutomatedClean == false) {
+	if ironicNode.AutomatedClean == nil ||
+		(data.AutomatedCleaningMode == "disabled" && *ironicNode.AutomatedClean) ||
+		(data.AutomatedCleaningMode == "enabled" && !*ironicNode.AutomatedClean) {
 		p.log.Info("setting automated cleaning mode to",
 			"ID", ironicNode.UUID,
-			"mode", p.host.Spec.AutomatedCleaningMode)
-
-		value := p.host.Spec.AutomatedCleaningMode != metal3v1alpha1.CleaningModeDisabled
+			"mode", data.AutomatedCleaningMode)
+
+		value := data.AutomatedCleaningMode != metal3v1alpha1.CleaningModeDisabled
 		updates = append(
 			updates,
 			nodes.UpdateOperation{
@@ -681,13 +661,8 @@
 // details of devices discovered on the hardware. It may be called
 // multiple times, and should return true for its dirty flag until the
 // inspection is completed.
-<<<<<<< HEAD
-func (p *ironicProvisioner) InspectHardware(data provisioner.InspectData, force bool) (result provisioner.Result, details *metal3v1alpha1.HardwareDetails, err error) {
+func (p *ironicProvisioner) InspectHardware(data provisioner.InspectData, force, refresh bool) (result provisioner.Result, details *metal3v1alpha1.HardwareDetails, err error) {
 	p.log.Info("inspecting hardware")
-=======
-func (p *ironicProvisioner) InspectHardware(force, refresh bool) (result provisioner.Result, details *metal3v1alpha1.HardwareDetails, err error) {
-	p.log.Info("inspecting hardware", "status", p.host.OperationalStatus())
->>>>>>> 488efeda
 
 	ironicNode, err := p.getNode()
 	if err != nil {
@@ -1458,20 +1433,12 @@
 
 		// Retrieve cloud-init meta_data.json with falback to default
 		metaData := map[string]interface{}{
-<<<<<<< HEAD
 			"uuid":             string(p.objectMeta.UID),
 			"metal3-namespace": p.objectMeta.Namespace,
 			"metal3-name":      p.objectMeta.Name,
 			"local-hostname":   p.objectMeta.Name,
 			"local_hostname":   p.objectMeta.Name,
-=======
-			"uuid":             string(p.host.ObjectMeta.UID),
-			"metal3-namespace": p.host.ObjectMeta.Namespace,
-			"metal3-name":      p.host.ObjectMeta.Name,
-			"local-hostname":   p.host.ObjectMeta.Name,
-			"local_hostname":   p.host.ObjectMeta.Name,
-			"name":             p.host.ObjectMeta.Name,
->>>>>>> 488efeda
+			"name":             p.objectMeta.Name,
 		}
 		metaDataRaw, err := data.HostConfig.MetaData()
 		if err != nil {
