--- conflicted
+++ resolved
@@ -60,175 +60,4 @@
 			HardwareProfile: "libvirt",
 		},
 	}
-<<<<<<< HEAD
-}
-
-func newMockServer(port int) *mockServer {
-	return &mockServer{
-		port: strconv.Itoa(port),
-	}
-}
-
-type mockServer struct {
-	port      string
-	requests  string
-	server    *httptest.Server
-	drivers   string
-	errorCode int
-}
-
-func (m *mockServer) setErrorCode(code int) *mockServer {
-	m.errorCode = code
-
-	return m
-}
-
-func (m *mockServer) addDrivers() *mockServer {
-	m.drivers = `
-	{
-		"drivers": [{
-			"hosts": [
-			  "master-2.ostest.test.metalkube.org"
-			],
-			"links": [
-			  {
-				"href": "http://[fd00:1101::3]:6385/v1/drivers/fake-hardware",
-				"rel": "self"
-			  },
-			  {
-				"href": "http://[fd00:1101::3]:6385/drivers/fake-hardware",
-				"rel": "bookmark"
-			  }
-			],
-			"name": "fake-hardware"
-		}]
-	}
-	`
-	return m
-}
-
-func (m *mockServer) start() *mockServer {
-	listener, err := net.Listen("tcp", "127.0.0.1:"+m.port)
-	if err != nil {
-		panic(err)
-	}
-
-	m.server = httptest.NewUnstartedServer(http.HandlerFunc(func(w http.ResponseWriter, r *http.Request) {
-		m.requests += r.Host + r.RequestURI + ";"
-
-		if m.errorCode != 0 {
-			http.Error(w, "An error", m.errorCode)
-			return
-		}
-
-		if strings.Contains(r.RequestURI, "/v1/drivers") {
-			w.Header().Set("Content-Type", "application/json")
-			fmt.Fprintf(w, m.drivers)
-		}
-	}))
-
-	m.server.Listener.Close()
-	m.server.Listener = listener
-	m.server.Start()
-
-	return m
-}
-
-func (m *mockServer) stop() {
-	m.server.Close()
-}
-
-func TestBuildCapabilitiesValue(t *testing.T) {
-
-	cases := []struct {
-		Scenario      string
-		Node          nodes.Node
-		Mode          metal3v1alpha1.BootMode
-		ExpectedValue string
-		ExpectedOp    nodes.UpdateOp
-	}{
-		{
-			Scenario:      "unset",
-			Node:          nodes.Node{},
-			Mode:          metal3v1alpha1.UEFI,
-			ExpectedValue: "boot_mode:uefi",
-			ExpectedOp:    nodes.AddOp,
-		},
-		{
-			Scenario: "empty",
-			Node: nodes.Node{
-				Properties: map[string]interface{}{
-					"capabilities": "",
-				},
-			},
-			Mode:          metal3v1alpha1.UEFI,
-			ExpectedValue: "boot_mode:uefi",
-			ExpectedOp:    nodes.ReplaceOp,
-		},
-		{
-			Scenario: "not-there",
-			Node: nodes.Node{
-				Properties: map[string]interface{}{
-					"capabilities": "cpu_vt:true,cpu_aes:true,cpu_hugepages:true,cpu_hugepages_1g:true",
-				},
-			},
-			Mode:          metal3v1alpha1.UEFI,
-			ExpectedValue: "cpu_vt:true,cpu_aes:true,cpu_hugepages:true,cpu_hugepages_1g:true,boot_mode:uefi",
-			ExpectedOp:    nodes.ReplaceOp,
-		},
-		{
-			Scenario: "uefi-to-uefi",
-			Node: nodes.Node{
-				Properties: map[string]interface{}{
-					"capabilities": "boot_mode:uefi,cpu_vt:true,cpu_aes:true,cpu_hugepages:true,cpu_hugepages_1g:true",
-				},
-			},
-			Mode:          metal3v1alpha1.UEFI,
-			ExpectedValue: "boot_mode:uefi,cpu_vt:true,cpu_aes:true,cpu_hugepages:true,cpu_hugepages_1g:true",
-			ExpectedOp:    nodes.ReplaceOp,
-		},
-		{
-			Scenario: "bios-to-bios",
-			Node: nodes.Node{
-				Properties: map[string]interface{}{
-					"capabilities": "boot_mode:bios,cpu_vt:true,cpu_aes:true,cpu_hugepages:true,cpu_hugepages_1g:true",
-				},
-			},
-			Mode:          metal3v1alpha1.Legacy,
-			ExpectedValue: "boot_mode:bios,cpu_vt:true,cpu_aes:true,cpu_hugepages:true,cpu_hugepages_1g:true",
-			ExpectedOp:    nodes.ReplaceOp,
-		},
-		{
-			Scenario: "bios-to-uefi",
-			Node: nodes.Node{
-				Properties: map[string]interface{}{
-					"capabilities": "boot_mode:bios,cpu_vt:true,cpu_aes:true,cpu_hugepages:true,cpu_hugepages_1g:true",
-				},
-			},
-			Mode:          metal3v1alpha1.UEFI,
-			ExpectedValue: "boot_mode:uefi,cpu_vt:true,cpu_aes:true,cpu_hugepages:true,cpu_hugepages_1g:true",
-			ExpectedOp:    nodes.ReplaceOp,
-		},
-		{
-			Scenario: "uefi-to-bios",
-			Node: nodes.Node{
-				Properties: map[string]interface{}{
-					"capabilities": "boot_mode:uefi,cpu_vt:true,cpu_aes:true,cpu_hugepages:true,cpu_hugepages_1g:true",
-				},
-			},
-			Mode:          metal3v1alpha1.Legacy,
-			ExpectedValue: "boot_mode:bios,cpu_vt:true,cpu_aes:true,cpu_hugepages:true,cpu_hugepages_1g:true",
-			ExpectedOp:    nodes.ReplaceOp,
-		},
-	}
-
-	for _, tc := range cases {
-		t.Run(tc.Scenario, func(t *testing.T) {
-			actualOp, actualVal := buildCapabilitiesValue(&tc.Node, tc.Mode)
-			assert.Equal(t, tc.ExpectedOp, actualOp)
-			assert.Equal(t, tc.ExpectedValue, actualVal)
-		})
-	}
-=======
->>>>>>> 17ef959b
 }