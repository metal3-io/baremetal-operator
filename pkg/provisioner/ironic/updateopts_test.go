package ironic

import (
	"fmt"
	"testing"

	"github.com/gophercloud/gophercloud/openstack/baremetal/v1/nodes"
	"github.com/pkg/errors"
	"github.com/stretchr/testify/assert"
	metav1 "k8s.io/apimachinery/pkg/apis/meta/v1"
	"k8s.io/utils/pointer"

	metal3v1alpha1 "github.com/metal3-io/baremetal-operator/apis/metal3.io/v1alpha1"
	"github.com/metal3-io/baremetal-operator/pkg/bmc"
	"github.com/metal3-io/baremetal-operator/pkg/hardware"
	"github.com/metal3-io/baremetal-operator/pkg/provisioner"
	"github.com/metal3-io/baremetal-operator/pkg/provisioner/ironic/clients"
)

func TestOptionValueEqual(t *testing.T) {
	cases := []struct {
		Name   string
		Before interface{}
		After  interface{}
		Equal  bool
	}{
		{
			Name:   "nil interface",
			Before: nil,
			After:  "foo",
			Equal:  false,
		},
		{
			Name:   "equal string",
			Before: "foo",
			After:  "foo",
			Equal:  true,
		},
		{
			Name:   "unequal string",
			Before: "foo",
			After:  "bar",
			Equal:  false,
		},
		{
			Name:   "equal true",
			Before: true,
			After:  true,
			Equal:  true,
		},
		{
			Name:   "equal false",
			Before: false,
			After:  false,
			Equal:  true,
		},
		{
			Name:   "unequal true",
			Before: true,
			After:  false,
			Equal:  false,
		},
		{
			Name:   "unequal false",
			Before: false,
			After:  true,
			Equal:  false,
		},
		{
			Name:   "equal int",
			Before: 42,
			After:  42,
			Equal:  true,
		},
		{
			Name:   "unequal int",
			Before: 27,
			After:  42,
			Equal:  false,
		},
		{
			Name:   "string int",
			Before: "42",
			After:  42,
			Equal:  false,
		},
		{
			Name:   "int string",
			Before: 42,
			After:  "42",
			Equal:  false,
		},
		{
			Name:   "bool int",
			Before: false,
			After:  0,
			Equal:  false,
		},
		{
			Name:   "int bool",
			Before: 1,
			After:  true,
			Equal:  false,
		},
		{
			Name:   "string map",
			Before: "foo",
			After:  map[string]string{"foo": "foo"},
			Equal:  false,
		},
		{
			Name:   "map string",
			Before: map[string]interface{}{"foo": "foo"},
			After:  "foo",
			Equal:  false,
		},
		{
			Name:   "string list",
			Before: "foo",
			After:  []string{"foo"},
			Equal:  false,
		},
		{
			Name:   "list string",
			Before: []string{"foo"},
			After:  "foo",
			Equal:  false,
		},
		{
			Name:   "map list",
			Before: map[string]interface{}{"foo": "foo"},
			After:  []string{"foo"},
			Equal:  false,
		},
		{
			Name:   "list map",
			Before: []string{"foo"},
			After:  map[string]string{"foo": "foo"},
			Equal:  false,
		},
		{
			Name:   "equal map string-typed",
			Before: map[string]interface{}{"foo": "bar"},
			After:  map[string]string{"foo": "bar"},
			Equal:  true,
		},
		{
			Name:   "unequal map string-typed",
			Before: map[string]interface{}{"foo": "bar"},
			After:  map[string]string{"foo": "baz"},
			Equal:  false,
		},
		{
			Name:   "equal map int-typed",
			Before: map[string]interface{}{"foo": 42},
			After:  map[string]int{"foo": 42},
			Equal:  true,
		},
		{
			Name:   "unequal map int-typed",
			Before: map[string]interface{}{"foo": "bar"},
			After:  map[string]int{"foo": 42},
			Equal:  false,
		},
		{
			Name:   "equal map",
			Before: map[string]interface{}{"foo": "bar", "42": 42},
			After:  map[string]interface{}{"foo": "bar", "42": 42},
			Equal:  true,
		},
		{
			Name:   "unequal map",
			Before: map[string]interface{}{"foo": "bar", "42": 42},
			After:  map[string]interface{}{"foo": "bar", "42": 27},
			Equal:  false,
		},
		{
			Name:   "equal map empty string",
			Before: map[string]interface{}{"foo": ""},
			After:  map[string]interface{}{"foo": ""},
			Equal:  true,
		},
		{
			Name:   "unequal map replace empty string",
			Before: map[string]interface{}{"foo": ""},
			After:  map[string]interface{}{"foo": "bar"},
			Equal:  false,
		},
		{
			Name:   "unequal map replace with empty string",
			Before: map[string]interface{}{"foo": "bar"},
			After:  map[string]interface{}{"foo": ""},
			Equal:  false,
		},
		{
			Name:   "shorter map",
			Before: map[string]interface{}{"foo": "bar", "42": 42},
			After:  map[string]interface{}{"foo": "bar"},
			Equal:  false,
		},
		{
			Name:   "longer map",
			Before: map[string]interface{}{"foo": "bar"},
			After:  map[string]interface{}{"foo": "bar", "42": 42},
			Equal:  false,
		},
		{
			Name:   "different map",
			Before: map[string]interface{}{"foo": "bar"},
			After:  map[string]interface{}{"baz": "bar"},
			Equal:  false,
		},
		{
			Name:   "equal list string-typed",
			Before: []interface{}{"foo", "bar"},
			After:  []string{"foo", "bar"},
			Equal:  true,
		},
		{
			Name:   "unequal list string-typed",
			Before: []interface{}{"foo", "bar"},
			After:  []string{"foo", "baz"},
			Equal:  false,
		},
		{
			Name:   "equal list",
			Before: []interface{}{"foo", 42},
			After:  []interface{}{"foo", 42},
			Equal:  true,
		},
		{
			Name:   "unequal list",
			Before: []interface{}{"foo", 42},
			After:  []interface{}{"foo", 27},
			Equal:  false,
		},
		{
			Name:   "shorter list",
			Before: []interface{}{"foo", 42},
			After:  []interface{}{"foo"},
			Equal:  false,
		},
		{
			Name:   "longer list",
			Before: []interface{}{"foo"},
			After:  []interface{}{"foo", 42},
			Equal:  false,
		},
	}

	for _, c := range cases {
		t.Run(c.Name, func(t *testing.T) {
			var ne = "="
			if c.Equal {
				ne = "!"
			}
			assert.Equal(t, c.Equal, optionValueEqual(c.Before, c.After),
				fmt.Sprintf("%v %s= %v", c.Before, ne, c.After))
		})
	}
}

func TestGetUpdateOperation(t *testing.T) {
	var nilp *string
<<<<<<< HEAD
	bar_exist := "bar"
=======
	barExist := "bar"
>>>>>>> f1942201
	bar := "bar"
	baz := "baz"
	existingData := map[string]interface{}{
		"foo":  "bar",
<<<<<<< HEAD
		"foop": &bar_exist,
=======
		"foop": &barExist,
>>>>>>> f1942201
		"nil":  nilp,
	}
	cases := []struct {
		Name          string
		Field         string
		NewValue      interface{}
		ExpectedOp    nodes.UpdateOp
		ExpectedValue string
	}{
		{
			Name:       "add value",
			Field:      "baz",
			NewValue:   "quux",
			ExpectedOp: nodes.AddOp,
		},
		{
			Name:          "add value pointer",
			Field:         "baz",
			NewValue:      &bar,
			ExpectedValue: bar,
			ExpectedOp:    nodes.AddOp,
		},
		{
			Name:          "add pointer value pointer",
			Field:         "nil",
			NewValue:      &bar,
			ExpectedValue: bar,
			ExpectedOp:    nodes.AddOp,
		},
		{
			Name:     "keep value",
			Field:    "foo",
			NewValue: "bar",
		},
		{
			Name:     "keep pointer value",
			Field:    "foop",
			NewValue: "bar",
		},
		{
			Name:     "keep value pointer",
			Field:    "foo",
			NewValue: &bar,
		},
		{
			Name:     "keep pointer value pointer",
			Field:    "foop",
			NewValue: &bar,
		},
		{
			Name:       "change value",
			Field:      "foo",
			NewValue:   "baz",
			ExpectedOp: nodes.AddOp,
		},
		{
			Name:       "change pointer value",
			Field:      "foop",
			NewValue:   "baz",
			ExpectedOp: nodes.AddOp,
		},
		{
			Name:          "change value pointer",
			Field:         "foo",
			NewValue:      &baz,
			ExpectedValue: baz,
			ExpectedOp:    nodes.AddOp,
		},
		{
			Name:          "change pointer value pointer",
			Field:         "foop",
			NewValue:      &baz,
			ExpectedValue: baz,
			ExpectedOp:    nodes.AddOp,
		},
		{
			Name:       "delete value",
			Field:      "foo",
			NewValue:   nil,
			ExpectedOp: nodes.RemoveOp,
		},
		{
			Name:       "delete value pointer",
			Field:      "foo",
			NewValue:   nilp,
			ExpectedOp: nodes.RemoveOp,
		},
		{
			Name:     "nonexistent value",
			Field:    "bar",
			NewValue: nil,
		},
	}

	for _, c := range cases {
		t.Run(c.Name, func(t *testing.T) {
			path := fmt.Sprintf("test/%s", c.Field)
			updateOp := getUpdateOperation(
				c.Field, existingData,
				c.NewValue,
				path, nil)

			switch c.ExpectedOp {
			case nodes.AddOp, nodes.ReplaceOp:
				assert.NotNil(t, updateOp)
				ev := c.ExpectedValue
				if ev == "" {
					ev = c.NewValue.(string)
				}
				assert.Equal(t, c.ExpectedOp, updateOp.Op)
				assert.Equal(t, ev, updateOp.Value)
				assert.Equal(t, path, updateOp.Path)
			case nodes.RemoveOp:
				assert.NotNil(t, updateOp)
				assert.Equal(t, c.ExpectedOp, updateOp.Op)
				assert.Equal(t, path, updateOp.Path)
			default:
				assert.Nil(t, updateOp)
			}
		})
	}
}

<<<<<<< HEAD
=======
func TestTopLevelUpdateOpt(t *testing.T) {
	u := updateOptsBuilder(log)
	u.SetTopLevelOpt("foo", "baz", "bar")
	ops := u.Updates
	assert.Len(t, ops, 1)
	op := ops[0].(nodes.UpdateOperation)
	assert.Equal(t, nodes.AddOp, op.Op)
	assert.Equal(t, "baz", op.Value)
	assert.Equal(t, "/foo", op.Path)

	u = updateOptsBuilder(log)
	u.SetTopLevelOpt("foo", "bar", "bar")
	assert.Len(t, u.Updates, 0)
}

>>>>>>> f1942201
func TestPropertiesUpdateOpts(t *testing.T) {
	newValues := optionsData{
		"foo": "bar",
		"baz": "quux",
	}
	node := nodes.Node{
		Properties: map[string]interface{}{
			"foo": "bar",
		},
	}

	u := updateOptsBuilder(log)
	u.SetPropertiesOpts(newValues, &node)
	ops := u.Updates
	assert.Len(t, ops, 1)
	op := ops[0].(nodes.UpdateOperation)
	assert.Equal(t, nodes.AddOp, op.Op)
	assert.Equal(t, "quux", op.Value)
	assert.Equal(t, "/properties/baz", op.Path)
}

func TestInstanceInfoUpdateOpts(t *testing.T) {
	newValues := optionsData{
		"foo": "bar",
		"baz": "quux",
	}
	node := nodes.Node{
		InstanceInfo: map[string]interface{}{
			"foo": "bar",
		},
	}

	u := updateOptsBuilder(log)
	u.SetInstanceInfoOpts(newValues, &node)
	ops := u.Updates
	assert.Len(t, ops, 1)
	op := ops[0].(nodes.UpdateOperation)
	assert.Equal(t, nodes.AddOp, op.Op)
	assert.Equal(t, "quux", op.Value)
	assert.Equal(t, "/instance_info/baz", op.Path)
}

func TestGetUpdateOptsForNodeWithRootHints(t *testing.T) {

	eventPublisher := func(reason, message string) {}
	auth := clients.AuthConfig{Type: clients.NoAuth}

	host := makeHost()
	prov, err := newProvisionerWithSettings(host, bmc.Credentials{}, eventPublisher,
		"https://ironic.test", auth, "https://ironic.test", auth,
	)
	if err != nil {
		t.Fatal(err)
	}
	ironicNode := &nodes.Node{}

	provData := provisioner.ProvisionData{
		Image:           *host.Spec.Image,
		BootMode:        metal3v1alpha1.DefaultBootMode,
		RootDeviceHints: host.Status.Provisioning.RootDeviceHints,
	}
	patches := prov.getUpdateOptsForNode(ironicNode, provData).Updates

	t.Logf("patches: %v", patches)

	expected := []struct {
		Path  string            // the node property path
		Map   map[string]string // Expected roothdevicehint map
		Value interface{}       // the value being passed to ironic (or value associated with the key)
	}{
		{
			Path:  "/properties/root_device",
			Value: "userdefined_devicename",
			Map: map[string]string{
				"name":                 "s== userd_devicename",
				"hctl":                 "s== 1:2:3:4",
				"model":                "<in> userd_model",
				"vendor":               "<in> userd_vendor",
				"serial":               "s== userd_serial",
				"size":                 ">= 40",
				"wwn":                  "s== userd_wwn",
				"wwn_with_extension":   "s== userd_with_extension",
				"wwn_vendor_extension": "s== userd_vendor_extension",
				"rotational":           "true",
			},
		},
	}

	for _, e := range expected {
		t.Run(e.Path, func(t *testing.T) {
			t.Logf("expected: %v", e)
			var update nodes.UpdateOperation
			for _, patch := range patches {
				update = patch.(nodes.UpdateOperation)
				if update.Path == e.Path {
					break
				}
			}
			if update.Path != e.Path {
				t.Errorf("did not find %q in updates", e.Path)
				return
			}
			t.Logf("update: %v", update)
			if e.Map != nil {
				assert.Equal(t, e.Map, update.Value, fmt.Sprintf("%s does not match", e.Path))
			} else {
				assert.Equal(t, e.Value, update.Value, fmt.Sprintf("%s does not match", e.Path))
			}
		})
	}
}

func TestGetUpdateOptsForNodeVirtual(t *testing.T) {
	host := metal3v1alpha1.BareMetalHost{
		ObjectMeta: metav1.ObjectMeta{
			Name:      "myhost",
			Namespace: "myns",
			UID:       "27720611-e5d1-45d3-ba3a-222dcfaa4ca2",
		},
		Spec: metal3v1alpha1.BareMetalHostSpec{
			BMC: metal3v1alpha1.BMCDetails{
				Address: "test://test.bmc/",
			},
			Image: &metal3v1alpha1.Image{
				URL:          "not-empty",
				Checksum:     "checksum",
				ChecksumType: metal3v1alpha1.MD5,
				DiskFormat:   pointer.StringPtr("raw"),
			},
			Online:          true,
			HardwareProfile: "unknown",
		},
		Status: metal3v1alpha1.BareMetalHostStatus{
			HardwareProfile: "libvirt",
			Provisioning: metal3v1alpha1.ProvisionStatus{
				ID: "provisioning-id",
			},
		},
	}

	eventPublisher := func(reason, message string) {}
	auth := clients.AuthConfig{Type: clients.NoAuth}

	prov, err := newProvisionerWithSettings(host, bmc.Credentials{}, eventPublisher,
		"https://ironic.test", auth, "https://ironic.test", auth,
	)
	if err != nil {
		t.Fatal(errors.Wrap(err, "could not create provisioner"))
	}
	ironicNode := &nodes.Node{}

	hwProf, _ := hardware.GetProfile("libvirt")
	provData := provisioner.ProvisionData{
		Image:           *host.Spec.Image,
		BootMode:        metal3v1alpha1.DefaultBootMode,
		HardwareProfile: hwProf,
	}
	patches := prov.getUpdateOptsForNode(ironicNode, provData).Updates

	t.Logf("patches: %v", patches)

	expected := []struct {
		Path  string      // the node property path
		Key   string      // if value is a map, the key we care about
		Value interface{} // the value being passed to ironic (or value associated with the key)
	}{
		{
			Path:  "/instance_info/image_source",
			Value: "not-empty",
		},
		{
			Path:  "/instance_info/image_os_hash_algo",
			Value: "md5",
		},
		{
			Path:  "/instance_info/image_os_hash_value",
			Value: "checksum",
		},
		{
			Path:  "/instance_info/image_disk_format",
			Value: "raw",
		},
		{
			Path:  "/instance_info/capabilities",
			Value: map[string]string{},
		},
		{
			Path:  "/instance_uuid",
			Value: "27720611-e5d1-45d3-ba3a-222dcfaa4ca2",
		},
		{
			Path:  "/properties/cpu_arch",
			Value: "x86_64",
		},
		{
			Path:  "/properties/local_gb",
			Value: 50,
		},
	}

	for _, e := range expected {
		t.Run(e.Path, func(t *testing.T) {
			t.Logf("expected: %v", e)
			var update nodes.UpdateOperation
			for _, patch := range patches {
				update = patch.(nodes.UpdateOperation)
				if update.Path == e.Path {
					break
				}
			}
			if update.Path != e.Path {
				t.Errorf("did not find %q in updates", e.Path)
				return
			}
			t.Logf("update: %v", update)
			assert.Equal(t, e.Value, update.Value, fmt.Sprintf("%s does not match", e.Path))
		})
	}
}

func TestGetUpdateOptsForNodeDell(t *testing.T) {
	host := metal3v1alpha1.BareMetalHost{
		ObjectMeta: metav1.ObjectMeta{
			Name:      "myhost",
			Namespace: "myns",
			UID:       "27720611-e5d1-45d3-ba3a-222dcfaa4ca2",
		},
		Spec: metal3v1alpha1.BareMetalHostSpec{
			BMC: metal3v1alpha1.BMCDetails{
				Address: "test://test.bmc/",
			},
			Image: &metal3v1alpha1.Image{
				URL:          "not-empty",
				Checksum:     "checksum",
				ChecksumType: metal3v1alpha1.MD5,
				//DiskFormat not given to verify it is not added in instance_info
			},
			Online: true,
		},
		Status: metal3v1alpha1.BareMetalHostStatus{
			HardwareProfile: "dell",
			Provisioning: metal3v1alpha1.ProvisionStatus{
				ID: "provisioning-id",
			},
		},
	}

	eventPublisher := func(reason, message string) {}
	auth := clients.AuthConfig{Type: clients.NoAuth}

	prov, err := newProvisionerWithSettings(host, bmc.Credentials{}, eventPublisher,
		"https://ironic.test", auth, "https://ironic.test", auth,
	)
	if err != nil {
		t.Fatal(err)
	}
	ironicNode := &nodes.Node{}

	hwProf, _ := hardware.GetProfile("dell")
	provData := provisioner.ProvisionData{
		Image:           *host.Spec.Image,
		BootMode:        metal3v1alpha1.DefaultBootMode,
		HardwareProfile: hwProf,
	}
	patches := prov.getUpdateOptsForNode(ironicNode, provData).Updates

	t.Logf("patches: %v", patches)

	expected := []struct {
		Path  string      // the node property path
		Key   string      // if value is a map, the key we care about
		Value interface{} // the value being passed to ironic (or value associated with the key)
	}{
		{
			Path:  "/instance_info/image_source",
			Value: "not-empty",
		},
		{
			Path:  "/instance_info/image_os_hash_algo",
			Value: "md5",
		},
		{
			Path:  "/instance_info/image_os_hash_value",
			Value: "checksum",
		},
		{
			Path:  "/instance_uuid",
			Value: "27720611-e5d1-45d3-ba3a-222dcfaa4ca2",
		},
		{
			Path:  "/properties/cpu_arch",
			Value: "x86_64",
		},
		{
			Path:  "/properties/local_gb",
			Value: 50,
		},
	}

	for _, e := range expected {
		t.Run(e.Path, func(t *testing.T) {
			t.Logf("expected: %v", e)
			var update nodes.UpdateOperation
			for _, patch := range patches {
				update = patch.(nodes.UpdateOperation)
				if update.Path == e.Path {
					break
				}
			}
			if update.Path != e.Path {
				t.Errorf("did not find %q in updates", e.Path)
				return
			}
			t.Logf("update: %v", update)
			assert.Equal(t, e.Value, update.Value, fmt.Sprintf("%s does not match", e.Path))
		})
	}
}

func TestGetUpdateOptsForNodeLiveIso(t *testing.T) {
	eventPublisher := func(reason, message string) {}
	auth := clients.AuthConfig{Type: clients.NoAuth}

	host := makeHostLiveIso()
	prov, err := newProvisionerWithSettings(host, bmc.Credentials{}, eventPublisher,
		"https://ironic.test", auth, "https://ironic.test", auth,
	)
	if err != nil {
		t.Fatal(err)
	}
	ironicNode := &nodes.Node{}

	provData := provisioner.ProvisionData{
		Image:    *host.Spec.Image,
		BootMode: metal3v1alpha1.DefaultBootMode,
	}
	patches := prov.getUpdateOptsForNode(ironicNode, provData).Updates

	t.Logf("patches: %v", patches)

	expected := []struct {
		Path  string         // the node property path
		Key   string         // if value is a map, the key we care about
		Value interface{}    // the value being passed to ironic (or value associated with the key)
		Op    nodes.UpdateOp // The operation add/replace/remove
	}{
		{
			Path:  "/instance_info/boot_iso",
			Value: "not-empty",
			Op:    nodes.AddOp,
		},
		{
			Path:  "/instance_info/capabilities",
			Value: map[string]string{},
		},
		{
			Path:  "/deploy_interface",
			Value: "ramdisk",
			Op:    nodes.AddOp,
		},
	}

	for _, e := range expected {
		t.Run(e.Path, func(t *testing.T) {
			t.Logf("expected: %v", e)
			var update nodes.UpdateOperation
			for _, patch := range patches {
				update = patch.(nodes.UpdateOperation)
				if update.Path == e.Path {
					break
				}
			}
			if update.Path != e.Path {
				t.Errorf("did not find %q in updates", e.Path)
				return
			}
			t.Logf("update: %v", update)
			assert.Equal(t, e.Value, update.Value, fmt.Sprintf("%s does not match", e.Path))
		})
	}
}

func TestGetUpdateOptsForNodeImageToLiveIso(t *testing.T) {
	eventPublisher := func(reason, message string) {}
	auth := clients.AuthConfig{Type: clients.NoAuth}

	host := makeHostLiveIso()
	prov, err := newProvisionerWithSettings(host, bmc.Credentials{}, eventPublisher,
		"https://ironic.test", auth, "https://ironic.test", auth,
	)
	if err != nil {
		t.Fatal(err)
	}
	ironicNode := &nodes.Node{
		InstanceInfo: map[string]interface{}{
			"image_source":        "oldimage",
			"image_os_hash_value": "thechecksum",
			"image_os_hash_algo":  "md5",
		},
	}

	provData := provisioner.ProvisionData{
		Image:    *host.Spec.Image,
		BootMode: metal3v1alpha1.DefaultBootMode,
	}
	patches := prov.getUpdateOptsForNode(ironicNode, provData).Updates

	t.Logf("patches: %v", patches)

	expected := []struct {
		Path  string         // the node property path
		Key   string         // if value is a map, the key we care about
		Value interface{}    // the value being passed to ironic (or value associated with the key)
		Op    nodes.UpdateOp // The operation add/replace/remove
	}{
		{
			Path:  "/instance_info/boot_iso",
			Value: "not-empty",
			Op:    nodes.AddOp,
		},
		{
			Path:  "/deploy_interface",
			Value: "ramdisk",
			Op:    nodes.AddOp,
		},
		{
			Path: "/instance_info/image_source",
			Op:   nodes.RemoveOp,
		},
		{
			Path: "/instance_info/image_os_hash_algo",
			Op:   nodes.RemoveOp,
		},
		{
			Path: "/instance_info/image_os_hash_value",
			Op:   nodes.RemoveOp,
		},
	}

	for _, e := range expected {
		t.Run(e.Path, func(t *testing.T) {
			t.Logf("expected: %v", e)
			var update nodes.UpdateOperation
			for _, patch := range patches {
				update = patch.(nodes.UpdateOperation)
				if update.Path == e.Path {
					break
				}
			}
			if update.Path != e.Path {
				t.Errorf("did not find %q in updates", e.Path)
				return
			}
			t.Logf("update: %v", update)
			assert.Equal(t, e.Value, update.Value, fmt.Sprintf("%s value does not match", e.Path))
			assert.Equal(t, e.Op, update.Op, fmt.Sprintf("%s operation does not match", e.Path))
		})
	}
}

func TestGetUpdateOptsForNodeLiveIsoToImage(t *testing.T) {
	eventPublisher := func(reason, message string) {}
	auth := clients.AuthConfig{Type: clients.NoAuth}

	host := makeHost()
	host.Spec.Image.URL = "newimage"
	host.Spec.Image.Checksum = "thechecksum"
	host.Spec.Image.ChecksumType = metal3v1alpha1.MD5
	prov, err := newProvisionerWithSettings(host, bmc.Credentials{}, eventPublisher,
		"https://ironic.test", auth, "https://ironic.test", auth,
	)
	if err != nil {
		t.Fatal(err)
	}
	ironicNode := &nodes.Node{
		InstanceInfo: map[string]interface{}{
			"boot_iso": "oldimage",
		},
	}

	provData := provisioner.ProvisionData{
		Image:    *host.Spec.Image,
		BootMode: metal3v1alpha1.DefaultBootMode,
	}
	patches := prov.getUpdateOptsForNode(ironicNode, provData).Updates

	t.Logf("patches: %v", patches)

	expected := []struct {
		Path  string         // the node property path
		Key   string         // if value is a map, the key we care about
		Value interface{}    // the value being passed to ironic (or value associated with the key)
		Op    nodes.UpdateOp // The operation add/replace/remove
	}{
		{
			Path: "/instance_info/boot_iso",
			Op:   nodes.RemoveOp,
		},
		{
			Path:  "/deploy_interface",
			Value: "direct",
			Op:    nodes.AddOp,
		},
		{
			Path:  "/instance_info/image_source",
			Value: "newimage",
			Op:    nodes.AddOp,
		},
		{
			Path:  "/instance_info/image_os_hash_algo",
			Value: "md5",
			Op:    nodes.AddOp,
		},
		{
			Path:  "/instance_info/image_os_hash_value",
			Value: "thechecksum",
			Op:    nodes.AddOp,
		},
	}

	for _, e := range expected {
		t.Run(e.Path, func(t *testing.T) {
			t.Logf("expected: %v", e)
			var update nodes.UpdateOperation
			for _, patch := range patches {
				update = patch.(nodes.UpdateOperation)
				if update.Path == e.Path {
					break
				}
			}
			if update.Path != e.Path {
				t.Errorf("did not find %q in updates", e.Path)
				return
			}
			t.Logf("update: %v", update)
			assert.Equal(t, e.Value, update.Value, fmt.Sprintf("%s value does not match", e.Path))
			assert.Equal(t, e.Op, update.Op, fmt.Sprintf("%s operation does not match", e.Path))
		})
	}
}

func TestGetUpdateOptsForNodeSecureBoot(t *testing.T) {
	host := metal3v1alpha1.BareMetalHost{
		ObjectMeta: metav1.ObjectMeta{
			Name:      "myhost",
			Namespace: "myns",
			UID:       "27720611-e5d1-45d3-ba3a-222dcfaa4ca2",
		},
		Spec: metal3v1alpha1.BareMetalHostSpec{
			BMC: metal3v1alpha1.BMCDetails{
				Address: "test://test.bmc/",
			},
			Image: &metal3v1alpha1.Image{
				URL:          "not-empty",
				Checksum:     "checksum",
				ChecksumType: metal3v1alpha1.MD5,
				DiskFormat:   pointer.StringPtr("raw"),
			},
			Online:          true,
			HardwareProfile: "unknown",
		},
		Status: metal3v1alpha1.BareMetalHostStatus{
			HardwareProfile: "libvirt",
			Provisioning: metal3v1alpha1.ProvisionStatus{
				ID: "provisioning-id",
			},
		},
	}

	eventPublisher := func(reason, message string) {}
	auth := clients.AuthConfig{Type: clients.NoAuth}

	prov, err := newProvisionerWithSettings(host, bmc.Credentials{}, eventPublisher,
		"https://ironic.test", auth, "https://ironic.test", auth,
	)
	if err != nil {
		t.Fatal(errors.Wrap(err, "could not create provisioner"))
	}
	ironicNode := &nodes.Node{}

	hwProf, _ := hardware.GetProfile("libvirt")
	provData := provisioner.ProvisionData{
		Image:           *host.Spec.Image,
		BootMode:        metal3v1alpha1.UEFISecureBoot,
		HardwareProfile: hwProf,
	}
	patches := prov.getUpdateOptsForNode(ironicNode, provData).Updates

	t.Logf("patches: %v", patches)

	expected := []struct {
		Path  string      // the node property path
		Key   string      // if value is a map, the key we care about
		Value interface{} // the value being passed to ironic (or value associated with the key)
	}{
		{
			Path:  "/instance_info/image_source",
			Value: "not-empty",
		},
		{
			Path: "/instance_info/capabilities",
			Value: map[string]string{
				"secure_boot": "true",
			},
		},
	}

	for _, e := range expected {
		t.Run(e.Path, func(t *testing.T) {
			t.Logf("expected: %v", e)
			var update nodes.UpdateOperation
			for _, patch := range patches {
				update = patch.(nodes.UpdateOperation)
				if update.Path == e.Path {
					break
				}
			}
			if update.Path != e.Path {
				t.Errorf("did not find %q in updates", e.Path)
				return
			}
			t.Logf("update: %v", update)
			assert.Equal(t, e.Value, update.Value, fmt.Sprintf("%s does not match", e.Path))
		})
	}
}<|MERGE_RESOLUTION|>--- conflicted
+++ resolved
@@ -262,20 +262,12 @@
 
 func TestGetUpdateOperation(t *testing.T) {
 	var nilp *string
-<<<<<<< HEAD
-	bar_exist := "bar"
-=======
 	barExist := "bar"
->>>>>>> f1942201
 	bar := "bar"
 	baz := "baz"
 	existingData := map[string]interface{}{
 		"foo":  "bar",
-<<<<<<< HEAD
-		"foop": &bar_exist,
-=======
 		"foop": &barExist,
->>>>>>> f1942201
 		"nil":  nilp,
 	}
 	cases := []struct {
@@ -399,8 +391,6 @@
 	}
 }
 
-<<<<<<< HEAD
-=======
 func TestTopLevelUpdateOpt(t *testing.T) {
 	u := updateOptsBuilder(log)
 	u.SetTopLevelOpt("foo", "baz", "bar")
@@ -416,7 +406,6 @@
 	assert.Len(t, u.Updates, 0)
 }
 
->>>>>>> f1942201
 func TestPropertiesUpdateOpts(t *testing.T) {
 	newValues := optionsData{
 		"foo": "bar",
