// Licensed under the Apache License, Version 2.0 (the "License");
// you may not use this file except in compliance with the License.
// You may obtain a copy of the License at
//
//     http://www.apache.org/licenses/LICENSE-2.0
//
// Unless required by applicable law or agreed to in writing, software
// distributed under the License is distributed on an "AS IS" BASIS,
// WITHOUT WARRANTIES OR CONDITIONS OF ANY KIND, either express or implied.
// See the License for the specific language governing permissions and
// limitations under the License.

package e2e

import (
	goctx "context"
	"encoding/base64"
	"fmt"
	"testing"
	"time"

	apis "github.com/metal3-io/baremetal-operator/pkg/apis"
	metal3v1alpha1 "github.com/metal3-io/baremetal-operator/pkg/apis/metal3/v1alpha1"

	framework "github.com/operator-framework/operator-sdk/pkg/test"
	corev1 "k8s.io/api/core/v1"
	metav1 "k8s.io/apimachinery/pkg/apis/meta/v1"
	"k8s.io/apimachinery/pkg/types"
	"k8s.io/apimachinery/pkg/util/wait"
)

var (
	retryInterval        = time.Second * 5
	timeout              = time.Second * 10
	cleanupRetryInterval = time.Second * 1
	cleanupTimeout       = time.Second * 5
)

// Set up the test system to know about our types and return a
// context.
func setup(t *testing.T) *framework.TestCtx {
	bmhList := &metal3v1alpha1.BareMetalHostList{
		TypeMeta: metav1.TypeMeta{
			Kind:       "BareMetalHost",
			APIVersion: "baremetalhosts.metal3.io/v1alpha1",
		},
	}
	err := framework.AddToFrameworkScheme(apis.AddToScheme, bmhList)
	if err != nil {
		t.Fatalf("failed to add custom resource scheme to framework: %v", err)
	}

	t.Parallel()
	ctx := framework.NewTestCtx(t)

	err = ctx.InitializeClusterResources(&framework.CleanupOptions{TestContext: ctx, Timeout: cleanupTimeout, RetryInterval: cleanupRetryInterval})
	if err != nil {
		t.Fatalf("failed to initialize cluster resources: %v", err)
	}
	t.Log("Initialized cluster resources")

	makeSecret(t, ctx, "bmc-creds-valid", "User", "Pass")
	makeSecret(t, ctx, "bmc-creds-no-user", "", "Pass")
	makeSecret(t, ctx, "bmc-creds-no-pass", "User", "")

	return ctx
}

// Create a new BareMetalHost instance.
func newHost(t *testing.T, ctx *framework.TestCtx, name string, spec *metal3v1alpha1.BareMetalHostSpec) *metal3v1alpha1.BareMetalHost {
	namespace, err := ctx.GetNamespace()
	if err != nil {
		t.Fatal(err)
	}
	t.Logf("Using namespace: %v\n", namespace)

	host := &metal3v1alpha1.BareMetalHost{
		TypeMeta: metav1.TypeMeta{
			Kind:       "BareMetalHost",
			APIVersion: "baremetalhosts.metal3v1alpha1.org/v1alpha1",
		},
		ObjectMeta: metav1.ObjectMeta{
			Name:      fmt.Sprintf("%s-%s", ctx.GetID(), name),
			Namespace: namespace,
		},
		Spec: *spec,
	}

	return host
}

// Create a BareMetalHost and publish it to the test system.
func makeHost(t *testing.T, ctx *framework.TestCtx, name string, spec *metal3v1alpha1.BareMetalHostSpec) *metal3v1alpha1.BareMetalHost {
	host := newHost(t, ctx, name, spec)

	// get global framework variables
	f := framework.Global

	// use TestCtx's create helper to create the object and add a
	// cleanup function for the new object
	err := f.Client.Create(
		goctx.TODO(),
		host,
		&framework.CleanupOptions{
			TestContext:   ctx,
			Timeout:       cleanupTimeout,
			RetryInterval: cleanupRetryInterval})
	if err != nil {
		t.Fatal(err)
	}

	return host
}

func makeSecret(t *testing.T, ctx *framework.TestCtx, name string, username string, password string) {

	namespace, err := ctx.GetNamespace()
	if err != nil {
		t.Fatal(err)
	}

	data := make(map[string][]byte)
	data["username"] = []byte(base64.StdEncoding.EncodeToString([]byte(username)))
	data["password"] = []byte(base64.StdEncoding.EncodeToString([]byte(password)))

	secret := &corev1.Secret{
		ObjectMeta: metav1.ObjectMeta{
			Name:      name,
			Namespace: namespace,
		},
		Data: data,
	}

	f := framework.Global
	err = f.Client.Create(
		goctx.TODO(),
		secret,
		&framework.CleanupOptions{
			TestContext:   ctx,
			Timeout:       cleanupTimeout,
			RetryInterval: cleanupRetryInterval})
	if err != nil {
		t.Fatal(err)
	}

}

type DoneFunc func(host *metal3v1alpha1.BareMetalHost) (bool, error)

func refreshHost(host *metal3v1alpha1.BareMetalHost) error {
	f := framework.Global
	namespacedName := types.NamespacedName{
		Namespace: host.ObjectMeta.Namespace,
		Name:      host.ObjectMeta.Name,
	}
	return f.Client.Get(goctx.TODO(), namespacedName, host)
}

func waitForHostStateChange(t *testing.T, host *metal3v1alpha1.BareMetalHost, isDone DoneFunc) *metal3v1alpha1.BareMetalHost {
	instance := &metal3v1alpha1.BareMetalHost{}
	instance.ObjectMeta = host.ObjectMeta

	err := wait.Poll(retryInterval, timeout, func() (done bool, err error) {
		t.Log("polling host for updates")
		refreshHost(instance)
		if err != nil {
			return false, err
		}
		done, err = isDone(instance)
		return done, err
	})
	if err != nil {
		t.Fatal(err)
	}

	return instance
}

func TestManageHardwareDetails(t *testing.T) {
	ctx := setup(t)
	defer ctx.Cleanup()

	f := framework.Global

	host := makeHost(t, ctx, "hardware-profile",
		&metal3v1alpha1.BareMetalHostSpec{
			BMC: metal3v1alpha1.BMCDetails{
				Address:                        "ipmi://192.168.122.1:6233",
				CredentialsName:                "bmc-creds-valid",
<<<<<<< HEAD
				disableCertificateVerification: true,
=======
				DisableCertificateVerification: true,
>>>>>>> f6672cc6
			},
		})

	// Details should be filled in when the host is created...
	waitForHostStateChange(t, host, func(host *metal3v1alpha1.BareMetalHost) (done bool, err error) {
		t.Logf("details: %v", host.Status.HardwareDetails)
		if host.Status.HardwareDetails != nil {
			return true, nil
		}
		return false, nil
	})

	if err := f.Client.Delete(goctx.TODO(), host); err != nil {
		t.Fatal(err)
	}

	// and removed when the host is deleted.
	waitForHostStateChange(t, host, func(host *metal3v1alpha1.BareMetalHost) (done bool, err error) {
		t.Logf("details: %v", host.Status.HardwareDetails)
		if host.Status.HardwareDetails == nil {
			return true, nil
		}
		return false, nil
	})
}<|MERGE_RESOLUTION|>--- conflicted
+++ resolved
@@ -187,11 +187,7 @@
 			BMC: metal3v1alpha1.BMCDetails{
 				Address:                        "ipmi://192.168.122.1:6233",
 				CredentialsName:                "bmc-creds-valid",
-<<<<<<< HEAD
-				disableCertificateVerification: true,
-=======
 				DisableCertificateVerification: true,
->>>>>>> f6672cc6
 			},
 		})
 
