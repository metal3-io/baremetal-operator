// Copyright 2018 The Operator-SDK Authors
//
// Licensed under the Apache License, Version 2.0 (the "License");
// you may not use this file except in compliance with the License.
// You may obtain a copy of the License at
//
//     http://www.apache.org/licenses/LICENSE-2.0
//
// Unless required by applicable law or agreed to in writing, software
// distributed under the License is distributed on an "AS IS" BASIS,
// WITHOUT WARRANTIES OR CONDITIONS OF ANY KIND, either express or implied.
// See the License for the specific language governing permissions and
// limitations under the License.

package yamlutil

import (
	"bytes"
	"fmt"
	"io/ioutil"
	"os"
	"path/filepath"

<<<<<<< HEAD
	"github.com/operator-framework/operator-sdk/internal/pkg/scaffold"
	"github.com/operator-framework/operator-sdk/internal/util/fileutil"
=======
	"github.com/operator-framework/operator-sdk/internal/scaffold"
	"github.com/operator-framework/operator-sdk/internal/util/fileutil"
	"github.com/operator-framework/operator-sdk/internal/util/k8sutil"
>>>>>>> bc63fde3

	"github.com/ghodss/yaml"
	"github.com/pkg/errors"
	log "github.com/sirupsen/logrus"
)

var yamlSep = []byte("\n\n---\n\n")

// CombineManifests combines given manifests with a base manifest and adds yaml
// style separation. Nothing is appended if the manifest is empty or base
// already contains a trailing separator.
func CombineManifests(base []byte, manifests ...[]byte) []byte {
	// Base already has manifests we're appending to.
	base = bytes.Trim(base, " \n")
	if len(base) > 0 && len(manifests) > 0 {
		if i := bytes.LastIndex(base, bytes.Trim(yamlSep, "\n")); i != len(base)-3 {
			base = append(base, yamlSep...)
		}
	}
	for j, manifest := range manifests {
		if len(manifest) > 0 {
			base = append(base, bytes.Trim(manifest, " \n")...)
			// Don't append sep if manifest is the last element in manifests.
			if j < len(manifests)-1 {
				base = append(base, yamlSep...)
			}
		}
	}
	return append(base, '\n')
}

// GenerateCombinedNamespacedManifest creates a temporary manifest yaml
// by combining all standard namespaced resource manifests in deployDir.
func GenerateCombinedNamespacedManifest(deployDir string) (*os.File, error) {
	file, err := ioutil.TempFile("", "namespaced-manifest.yaml")
	if err != nil {
		return nil, err
	}
	defer func() {
		if err := file.Close(); err != nil && !fileutil.IsClosedError(err) {
			log.Errorf("Failed to close file %s: (%v)", file.Name(), err)
		}
	}()

	sa, err := ioutil.ReadFile(filepath.Join(deployDir, scaffold.ServiceAccountYamlFile))
	if err != nil {
		log.Warnf("Could not find the serviceaccount manifest: (%v)", err)
	}
	role, err := ioutil.ReadFile(filepath.Join(deployDir, scaffold.RoleYamlFile))
	if err != nil {
		log.Warnf("Could not find role manifest: (%v)", err)
	}
	roleBinding, err := ioutil.ReadFile(filepath.Join(deployDir, scaffold.RoleBindingYamlFile))
	if err != nil {
		log.Warnf("Could not find role_binding manifest: (%v)", err)
	}
	operator, err := ioutil.ReadFile(filepath.Join(deployDir, scaffold.OperatorYamlFile))
	if err != nil {
		return nil, fmt.Errorf("could not find operator manifest: (%v)", err)
	}
	combined := []byte{}
	combined = CombineManifests(combined, sa, role, roleBinding, operator)

	if err := file.Chmod(os.FileMode(fileutil.DefaultFileMode)); err != nil {
		return nil, fmt.Errorf("could not chown temporary namespaced manifest file: (%v)", err)
	}
	if _, err := file.Write(combined); err != nil {
		return nil, fmt.Errorf("could not create temporary namespaced manifest file: (%v)", err)
	}
	if err := file.Close(); err != nil {
		return nil, err
	}
	return file, nil
}

// GenerateCombinedGlobalManifest creates a temporary manifest yaml
// by combining all standard global resource manifests in crdsDir.
func GenerateCombinedGlobalManifest(crdsDir string) (*os.File, error) {
	file, err := ioutil.TempFile("", "global-manifest.yaml")
	if err != nil {
		return nil, err
	}
	defer func() {
		if err := file.Close(); err != nil && !fileutil.IsClosedError(err) {
			log.Errorf("Failed to close file %s: (%v)", file.Name(), err)
		}
	}()

<<<<<<< HEAD
	files, err := ioutil.ReadDir(crdsDir)
=======
	crds, err := k8sutil.GetCRDs(crdsDir)
>>>>>>> bc63fde3
	if err != nil {
		return nil, errors.Wrapf(err, "error getting CRD's from %s", crdsDir)
	}
	combined := []byte{}
<<<<<<< HEAD
	for _, file := range files {
		if strings.HasSuffix(file.Name(), "crd.yaml") {
			fileBytes, err := ioutil.ReadFile(filepath.Join(crdsDir, file.Name()))
			if err != nil {
				return nil, fmt.Errorf("could not read file %s: (%v)", filepath.Join(crdsDir, file.Name()), err)
			}
			combined = CombineManifests(combined, fileBytes)
=======
	for _, crd := range crds {
		b, err := yaml.Marshal(crd)
		if err != nil {
			return nil, errors.Wrapf(err, "error marshalling CRD %s bytes", crd.GetName())
>>>>>>> bc63fde3
		}
		combined = CombineManifests(combined, b)
	}

	if err := file.Chmod(os.FileMode(fileutil.DefaultFileMode)); err != nil {
		return nil, fmt.Errorf("could not chown temporary global manifest file: (%v)", err)
	}
	if _, err := file.Write(combined); err != nil {
		return nil, fmt.Errorf("could not create temporary global manifest file: (%v)", err)
	}
	if err := file.Close(); err != nil {
		return nil, err
	}
	return file, nil
}<|MERGE_RESOLUTION|>--- conflicted
+++ resolved
@@ -21,14 +21,9 @@
 	"os"
 	"path/filepath"
 
-<<<<<<< HEAD
-	"github.com/operator-framework/operator-sdk/internal/pkg/scaffold"
-	"github.com/operator-framework/operator-sdk/internal/util/fileutil"
-=======
 	"github.com/operator-framework/operator-sdk/internal/scaffold"
 	"github.com/operator-framework/operator-sdk/internal/util/fileutil"
 	"github.com/operator-framework/operator-sdk/internal/util/k8sutil"
->>>>>>> bc63fde3
 
 	"github.com/ghodss/yaml"
 	"github.com/pkg/errors"
@@ -117,29 +112,15 @@
 		}
 	}()
 
-<<<<<<< HEAD
-	files, err := ioutil.ReadDir(crdsDir)
-=======
 	crds, err := k8sutil.GetCRDs(crdsDir)
->>>>>>> bc63fde3
 	if err != nil {
 		return nil, errors.Wrapf(err, "error getting CRD's from %s", crdsDir)
 	}
 	combined := []byte{}
-<<<<<<< HEAD
-	for _, file := range files {
-		if strings.HasSuffix(file.Name(), "crd.yaml") {
-			fileBytes, err := ioutil.ReadFile(filepath.Join(crdsDir, file.Name()))
-			if err != nil {
-				return nil, fmt.Errorf("could not read file %s: (%v)", filepath.Join(crdsDir, file.Name()), err)
-			}
-			combined = CombineManifests(combined, fileBytes)
-=======
 	for _, crd := range crds {
 		b, err := yaml.Marshal(crd)
 		if err != nil {
 			return nil, errors.Wrapf(err, "error marshalling CRD %s bytes", crd.GetName())
->>>>>>> bc63fde3
 		}
 		combined = CombineManifests(combined, b)
 	}
