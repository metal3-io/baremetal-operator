/*
Copyright 2014 The Kubernetes Authors.

Licensed under the Apache License, Version 2.0 (the "License");
you may not use this file except in compliance with the License.
You may obtain a copy of the License at

    http://www.apache.org/licenses/LICENSE-2.0

Unless required by applicable law or agreed to in writing, software
distributed under the License is distributed on an "AS IS" BASIS,
WITHOUT WARRANTIES OR CONDITIONS OF ANY KIND, either express or implied.
See the License for the specific language governing permissions and
limitations under the License.
*/

package meta

import (
	"fmt"
	"reflect"

	metav1 "k8s.io/apimachinery/pkg/apis/meta/v1"
	"k8s.io/apimachinery/pkg/conversion"
	"k8s.io/apimachinery/pkg/runtime"
	"k8s.io/apimachinery/pkg/runtime/schema"
	"k8s.io/apimachinery/pkg/types"
	"k8s.io/klog"
)

// errNotList is returned when an object implements the Object style interfaces but not the List style
// interfaces.
var errNotList = fmt.Errorf("object does not implement the List interfaces")

var errNotCommon = fmt.Errorf("object does not implement the common interface for accessing the SelfLink")

// CommonAccessor returns a Common interface for the provided object or an error if the object does
// not provide List.
func CommonAccessor(obj interface{}) (metav1.Common, error) {
	switch t := obj.(type) {
	case List:
		return t, nil
	case metav1.ListInterface:
		return t, nil
	case ListMetaAccessor:
		if m := t.GetListMeta(); m != nil {
			return m, nil
		}
		return nil, errNotCommon
	case metav1.ListMetaAccessor:
		if m := t.GetListMeta(); m != nil {
			return m, nil
		}
		return nil, errNotCommon
	case metav1.Object:
		return t, nil
	case metav1.ObjectMetaAccessor:
		if m := t.GetObjectMeta(); m != nil {
			return m, nil
		}
		return nil, errNotCommon
	default:
		return nil, errNotCommon
	}
}

// ListAccessor returns a List interface for the provided object or an error if the object does
// not provide List.
// IMPORTANT: Objects are NOT a superset of lists. Do not use this check to determine whether an
// object *is* a List.
func ListAccessor(obj interface{}) (List, error) {
	switch t := obj.(type) {
	case List:
		return t, nil
	case metav1.ListInterface:
		return t, nil
	case ListMetaAccessor:
		if m := t.GetListMeta(); m != nil {
			return m, nil
		}
		return nil, errNotList
	case metav1.ListMetaAccessor:
		if m := t.GetListMeta(); m != nil {
			return m, nil
		}
		return nil, errNotList
	default:
		return nil, errNotList
	}
}

// errNotObject is returned when an object implements the List style interfaces but not the Object style
// interfaces.
var errNotObject = fmt.Errorf("object does not implement the Object interfaces")

// Accessor takes an arbitrary object pointer and returns meta.Interface.
// obj must be a pointer to an API type. An error is returned if the minimum
// required fields are missing. Fields that are not required return the default
// value and are a no-op if set.
func Accessor(obj interface{}) (metav1.Object, error) {
	switch t := obj.(type) {
	case metav1.Object:
		return t, nil
	case metav1.ObjectMetaAccessor:
		if m := t.GetObjectMeta(); m != nil {
			return m, nil
		}
		return nil, errNotObject
	default:
		return nil, errNotObject
	}
}

// AsPartialObjectMetadata takes the metav1 interface and returns a partial object.
// TODO: consider making this solely a conversion action.
func AsPartialObjectMetadata(m metav1.Object) *metav1.PartialObjectMetadata {
	switch t := m.(type) {
	case *metav1.ObjectMeta:
		return &metav1.PartialObjectMetadata{ObjectMeta: *t}
	default:
		return &metav1.PartialObjectMetadata{
			ObjectMeta: metav1.ObjectMeta{
				Name:                       m.GetName(),
				GenerateName:               m.GetGenerateName(),
				Namespace:                  m.GetNamespace(),
				SelfLink:                   m.GetSelfLink(),
				UID:                        m.GetUID(),
				ResourceVersion:            m.GetResourceVersion(),
				Generation:                 m.GetGeneration(),
				CreationTimestamp:          m.GetCreationTimestamp(),
				DeletionTimestamp:          m.GetDeletionTimestamp(),
				DeletionGracePeriodSeconds: m.GetDeletionGracePeriodSeconds(),
				Labels:                     m.GetLabels(),
				Annotations:                m.GetAnnotations(),
				OwnerReferences:            m.GetOwnerReferences(),
				Finalizers:                 m.GetFinalizers(),
				ClusterName:                m.GetClusterName(),
<<<<<<< HEAD
				Initializers:               m.GetInitializers(),
=======
>>>>>>> bc63fde3
				ManagedFields:              m.GetManagedFields(),
			},
		}
	}
}

// TypeAccessor returns an interface that allows retrieving and modifying the APIVersion
// and Kind of an in-memory internal object.
// TODO: this interface is used to test code that does not have ObjectMeta or ListMeta
// in round tripping (objects which can use apiVersion/kind, but do not fit the Kube
// api conventions).
func TypeAccessor(obj interface{}) (Type, error) {
	if typed, ok := obj.(runtime.Object); ok {
		return objectAccessor{typed}, nil
	}
	v, err := conversion.EnforcePtr(obj)
	if err != nil {
		return nil, err
	}
	t := v.Type()
	if v.Kind() != reflect.Struct {
		return nil, fmt.Errorf("expected struct, but got %v: %v (%#v)", v.Kind(), t, v.Interface())
	}

	typeMeta := v.FieldByName("TypeMeta")
	if !typeMeta.IsValid() {
		return nil, fmt.Errorf("struct %v lacks embedded TypeMeta type", t)
	}
	a := &genericAccessor{}
	if err := extractFromTypeMeta(typeMeta, a); err != nil {
		return nil, fmt.Errorf("unable to find type fields on %#v: %v", typeMeta, err)
	}
	return a, nil
}

type objectAccessor struct {
	runtime.Object
}

func (obj objectAccessor) GetKind() string {
	return obj.GetObjectKind().GroupVersionKind().Kind
}

func (obj objectAccessor) SetKind(kind string) {
	gvk := obj.GetObjectKind().GroupVersionKind()
	gvk.Kind = kind
	obj.GetObjectKind().SetGroupVersionKind(gvk)
}

func (obj objectAccessor) GetAPIVersion() string {
	return obj.GetObjectKind().GroupVersionKind().GroupVersion().String()
}

func (obj objectAccessor) SetAPIVersion(version string) {
	gvk := obj.GetObjectKind().GroupVersionKind()
	gv, err := schema.ParseGroupVersion(version)
	if err != nil {
		gv = schema.GroupVersion{Version: version}
	}
	gvk.Group, gvk.Version = gv.Group, gv.Version
	obj.GetObjectKind().SetGroupVersionKind(gvk)
}

// NewAccessor returns a MetadataAccessor that can retrieve
// or manipulate resource version on objects derived from core API
// metadata concepts.
func NewAccessor() MetadataAccessor {
	return resourceAccessor{}
}

// resourceAccessor implements ResourceVersioner and SelfLinker.
type resourceAccessor struct{}

func (resourceAccessor) Kind(obj runtime.Object) (string, error) {
	return objectAccessor{obj}.GetKind(), nil
}

func (resourceAccessor) SetKind(obj runtime.Object, kind string) error {
	objectAccessor{obj}.SetKind(kind)
	return nil
}

func (resourceAccessor) APIVersion(obj runtime.Object) (string, error) {
	return objectAccessor{obj}.GetAPIVersion(), nil
}

func (resourceAccessor) SetAPIVersion(obj runtime.Object, version string) error {
	objectAccessor{obj}.SetAPIVersion(version)
	return nil
}

func (resourceAccessor) Namespace(obj runtime.Object) (string, error) {
	accessor, err := Accessor(obj)
	if err != nil {
		return "", err
	}
	return accessor.GetNamespace(), nil
}

func (resourceAccessor) SetNamespace(obj runtime.Object, namespace string) error {
	accessor, err := Accessor(obj)
	if err != nil {
		return err
	}
	accessor.SetNamespace(namespace)
	return nil
}

func (resourceAccessor) Name(obj runtime.Object) (string, error) {
	accessor, err := Accessor(obj)
	if err != nil {
		return "", err
	}
	return accessor.GetName(), nil
}

func (resourceAccessor) SetName(obj runtime.Object, name string) error {
	accessor, err := Accessor(obj)
	if err != nil {
		return err
	}
	accessor.SetName(name)
	return nil
}

func (resourceAccessor) GenerateName(obj runtime.Object) (string, error) {
	accessor, err := Accessor(obj)
	if err != nil {
		return "", err
	}
	return accessor.GetGenerateName(), nil
}

func (resourceAccessor) SetGenerateName(obj runtime.Object, name string) error {
	accessor, err := Accessor(obj)
	if err != nil {
		return err
	}
	accessor.SetGenerateName(name)
	return nil
}

func (resourceAccessor) UID(obj runtime.Object) (types.UID, error) {
	accessor, err := Accessor(obj)
	if err != nil {
		return "", err
	}
	return accessor.GetUID(), nil
}

func (resourceAccessor) SetUID(obj runtime.Object, uid types.UID) error {
	accessor, err := Accessor(obj)
	if err != nil {
		return err
	}
	accessor.SetUID(uid)
	return nil
}

func (resourceAccessor) SelfLink(obj runtime.Object) (string, error) {
	accessor, err := CommonAccessor(obj)
	if err != nil {
		return "", err
	}
	return accessor.GetSelfLink(), nil
}

func (resourceAccessor) SetSelfLink(obj runtime.Object, selfLink string) error {
	accessor, err := CommonAccessor(obj)
	if err != nil {
		return err
	}
	accessor.SetSelfLink(selfLink)
	return nil
}

func (resourceAccessor) Labels(obj runtime.Object) (map[string]string, error) {
	accessor, err := Accessor(obj)
	if err != nil {
		return nil, err
	}
	return accessor.GetLabels(), nil
}

func (resourceAccessor) SetLabels(obj runtime.Object, labels map[string]string) error {
	accessor, err := Accessor(obj)
	if err != nil {
		return err
	}
	accessor.SetLabels(labels)
	return nil
}

func (resourceAccessor) Annotations(obj runtime.Object) (map[string]string, error) {
	accessor, err := Accessor(obj)
	if err != nil {
		return nil, err
	}
	return accessor.GetAnnotations(), nil
}

func (resourceAccessor) SetAnnotations(obj runtime.Object, annotations map[string]string) error {
	accessor, err := Accessor(obj)
	if err != nil {
		return err
	}
	accessor.SetAnnotations(annotations)
	return nil
}

func (resourceAccessor) ResourceVersion(obj runtime.Object) (string, error) {
	accessor, err := CommonAccessor(obj)
	if err != nil {
		return "", err
	}
	return accessor.GetResourceVersion(), nil
}

func (resourceAccessor) SetResourceVersion(obj runtime.Object, version string) error {
	accessor, err := CommonAccessor(obj)
	if err != nil {
		return err
	}
	accessor.SetResourceVersion(version)
	return nil
}

func (resourceAccessor) Continue(obj runtime.Object) (string, error) {
	accessor, err := ListAccessor(obj)
	if err != nil {
		return "", err
	}
	return accessor.GetContinue(), nil
}

func (resourceAccessor) SetContinue(obj runtime.Object, version string) error {
	accessor, err := ListAccessor(obj)
	if err != nil {
		return err
	}
	accessor.SetContinue(version)
	return nil
}

// extractFromOwnerReference extracts v to o. v is the OwnerReferences field of an object.
func extractFromOwnerReference(v reflect.Value, o *metav1.OwnerReference) error {
	if err := runtime.Field(v, "APIVersion", &o.APIVersion); err != nil {
		return err
	}
	if err := runtime.Field(v, "Kind", &o.Kind); err != nil {
		return err
	}
	if err := runtime.Field(v, "Name", &o.Name); err != nil {
		return err
	}
	if err := runtime.Field(v, "UID", &o.UID); err != nil {
		return err
	}
	var controllerPtr *bool
	if err := runtime.Field(v, "Controller", &controllerPtr); err != nil {
		return err
	}
	if controllerPtr != nil {
		controller := *controllerPtr
		o.Controller = &controller
	}
	var blockOwnerDeletionPtr *bool
	if err := runtime.Field(v, "BlockOwnerDeletion", &blockOwnerDeletionPtr); err != nil {
		return err
	}
	if blockOwnerDeletionPtr != nil {
		block := *blockOwnerDeletionPtr
		o.BlockOwnerDeletion = &block
	}
	return nil
}

// setOwnerReference sets v to o. v is the OwnerReferences field of an object.
func setOwnerReference(v reflect.Value, o *metav1.OwnerReference) error {
	if err := runtime.SetField(o.APIVersion, v, "APIVersion"); err != nil {
		return err
	}
	if err := runtime.SetField(o.Kind, v, "Kind"); err != nil {
		return err
	}
	if err := runtime.SetField(o.Name, v, "Name"); err != nil {
		return err
	}
	if err := runtime.SetField(o.UID, v, "UID"); err != nil {
		return err
	}
	if o.Controller != nil {
		controller := *(o.Controller)
		if err := runtime.SetField(&controller, v, "Controller"); err != nil {
			return err
		}
	}
	if o.BlockOwnerDeletion != nil {
		block := *(o.BlockOwnerDeletion)
		if err := runtime.SetField(&block, v, "BlockOwnerDeletion"); err != nil {
			return err
		}
	}
	return nil
}

// genericAccessor contains pointers to strings that can modify an arbitrary
// struct and implements the Accessor interface.
type genericAccessor struct {
	namespace         *string
	name              *string
	generateName      *string
	uid               *types.UID
	apiVersion        *string
	kind              *string
	resourceVersion   *string
	selfLink          *string
	creationTimestamp *metav1.Time
	deletionTimestamp **metav1.Time
	labels            *map[string]string
	annotations       *map[string]string
	ownerReferences   reflect.Value
	finalizers        *[]string
}

func (a genericAccessor) GetNamespace() string {
	if a.namespace == nil {
		return ""
	}
	return *a.namespace
}

func (a genericAccessor) SetNamespace(namespace string) {
	if a.namespace == nil {
		return
	}
	*a.namespace = namespace
}

func (a genericAccessor) GetName() string {
	if a.name == nil {
		return ""
	}
	return *a.name
}

func (a genericAccessor) SetName(name string) {
	if a.name == nil {
		return
	}
	*a.name = name
}

func (a genericAccessor) GetGenerateName() string {
	if a.generateName == nil {
		return ""
	}
	return *a.generateName
}

func (a genericAccessor) SetGenerateName(generateName string) {
	if a.generateName == nil {
		return
	}
	*a.generateName = generateName
}

func (a genericAccessor) GetUID() types.UID {
	if a.uid == nil {
		return ""
	}
	return *a.uid
}

func (a genericAccessor) SetUID(uid types.UID) {
	if a.uid == nil {
		return
	}
	*a.uid = uid
}

func (a genericAccessor) GetAPIVersion() string {
	return *a.apiVersion
}

func (a genericAccessor) SetAPIVersion(version string) {
	*a.apiVersion = version
}

func (a genericAccessor) GetKind() string {
	return *a.kind
}

func (a genericAccessor) SetKind(kind string) {
	*a.kind = kind
}

func (a genericAccessor) GetResourceVersion() string {
	return *a.resourceVersion
}

func (a genericAccessor) SetResourceVersion(version string) {
	*a.resourceVersion = version
}

func (a genericAccessor) GetSelfLink() string {
	return *a.selfLink
}

func (a genericAccessor) SetSelfLink(selfLink string) {
	*a.selfLink = selfLink
}

func (a genericAccessor) GetCreationTimestamp() metav1.Time {
	return *a.creationTimestamp
}

func (a genericAccessor) SetCreationTimestamp(timestamp metav1.Time) {
	*a.creationTimestamp = timestamp
}

func (a genericAccessor) GetDeletionTimestamp() *metav1.Time {
	return *a.deletionTimestamp
}

func (a genericAccessor) SetDeletionTimestamp(timestamp *metav1.Time) {
	*a.deletionTimestamp = timestamp
}

func (a genericAccessor) GetLabels() map[string]string {
	if a.labels == nil {
		return nil
	}
	return *a.labels
}

func (a genericAccessor) SetLabels(labels map[string]string) {
	*a.labels = labels
}

func (a genericAccessor) GetAnnotations() map[string]string {
	if a.annotations == nil {
		return nil
	}
	return *a.annotations
}

func (a genericAccessor) SetAnnotations(annotations map[string]string) {
	if a.annotations == nil {
		emptyAnnotations := make(map[string]string)
		a.annotations = &emptyAnnotations
	}
	*a.annotations = annotations
}

func (a genericAccessor) GetFinalizers() []string {
	if a.finalizers == nil {
		return nil
	}
	return *a.finalizers
}

func (a genericAccessor) SetFinalizers(finalizers []string) {
	*a.finalizers = finalizers
}

func (a genericAccessor) GetOwnerReferences() []metav1.OwnerReference {
	var ret []metav1.OwnerReference
	s := a.ownerReferences
	if s.Kind() != reflect.Ptr || s.Elem().Kind() != reflect.Slice {
		klog.Errorf("expect %v to be a pointer to slice", s)
		return ret
	}
	s = s.Elem()
	// Set the capacity to one element greater to avoid copy if the caller later append an element.
	ret = make([]metav1.OwnerReference, s.Len(), s.Len()+1)
	for i := 0; i < s.Len(); i++ {
		if err := extractFromOwnerReference(s.Index(i), &ret[i]); err != nil {
			klog.Errorf("extractFromOwnerReference failed: %v", err)
			return ret
		}
	}
	return ret
}

func (a genericAccessor) SetOwnerReferences(references []metav1.OwnerReference) {
	s := a.ownerReferences
	if s.Kind() != reflect.Ptr || s.Elem().Kind() != reflect.Slice {
		klog.Errorf("expect %v to be a pointer to slice", s)
	}
	s = s.Elem()
	newReferences := reflect.MakeSlice(s.Type(), len(references), len(references))
	for i := 0; i < len(references); i++ {
		if err := setOwnerReference(newReferences.Index(i), &references[i]); err != nil {
			klog.Errorf("setOwnerReference failed: %v", err)
			return
		}
	}
	s.Set(newReferences)
}

// extractFromTypeMeta extracts pointers to version and kind fields from an object
func extractFromTypeMeta(v reflect.Value, a *genericAccessor) error {
	if err := runtime.FieldPtr(v, "APIVersion", &a.apiVersion); err != nil {
		return err
	}
	if err := runtime.FieldPtr(v, "Kind", &a.kind); err != nil {
		return err
	}
	return nil
}<|MERGE_RESOLUTION|>--- conflicted
+++ resolved
@@ -135,10 +135,6 @@
 				OwnerReferences:            m.GetOwnerReferences(),
 				Finalizers:                 m.GetFinalizers(),
 				ClusterName:                m.GetClusterName(),
-<<<<<<< HEAD
-				Initializers:               m.GetInitializers(),
-=======
->>>>>>> bc63fde3
 				ManagedFields:              m.GetManagedFields(),
 			},
 		}
