/*
Copyright 2016 The Kubernetes Authors.

Licensed under the Apache License, Version 2.0 (the "License");
you may not use this file except in compliance with the License.
You may obtain a copy of the License at

    http://www.apache.org/licenses/LICENSE-2.0

Unless required by applicable law or agreed to in writing, software
distributed under the License is distributed on an "AS IS" BASIS,
WITHOUT WARRANTIES OR CONDITIONS OF ANY KIND, either express or implied.
See the License for the specific language governing permissions and
limitations under the License.
*/

package net

import (
	"bufio"
	"bytes"
	"context"
	"crypto/tls"
	"fmt"
	"io"
	"net"
	"net/http"
	"net/url"
	"os"
	"path"
	"strconv"
	"strings"

	"golang.org/x/net/http2"
	"k8s.io/klog"
)

// JoinPreservingTrailingSlash does a path.Join of the specified elements,
// preserving any trailing slash on the last non-empty segment
func JoinPreservingTrailingSlash(elem ...string) string {
	// do the basic path join
	result := path.Join(elem...)

	// find the last non-empty segment
	for i := len(elem) - 1; i >= 0; i-- {
		if len(elem[i]) > 0 {
			// if the last segment ended in a slash, ensure our result does as well
			if strings.HasSuffix(elem[i], "/") && !strings.HasSuffix(result, "/") {
				result += "/"
			}
			break
		}
	}

	return result
}

// IsProbableEOF returns true if the given error resembles a connection termination
// scenario that would justify assuming that the watch is empty.
// These errors are what the Go http stack returns back to us which are general
// connection closure errors (strongly correlated) and callers that need to
// differentiate probable errors in connection behavior between normal "this is
// disconnected" should use the method.
func IsProbableEOF(err error) bool {
	if err == nil {
		return false
	}
	if uerr, ok := err.(*url.Error); ok {
		err = uerr.Err
	}
	msg := err.Error()
	switch {
	case err == io.EOF:
		return true
	case msg == "http: can't write HTTP request on broken connection":
		return true
	case strings.Contains(msg, "http2: server sent GOAWAY and closed the connection"):
		return true
	case strings.Contains(msg, "connection reset by peer"):
		return true
	case strings.Contains(strings.ToLower(msg), "use of closed network connection"):
		return true
	}
	return false
}

var defaultTransport = http.DefaultTransport.(*http.Transport)

// SetOldTransportDefaults applies the defaults from http.DefaultTransport
// for the Proxy, Dial, and TLSHandshakeTimeout fields if unset
func SetOldTransportDefaults(t *http.Transport) *http.Transport {
	if t.Proxy == nil || isDefault(t.Proxy) {
		// http.ProxyFromEnvironment doesn't respect CIDRs and that makes it impossible to exclude things like pod and service IPs from proxy settings
		// ProxierWithNoProxyCIDR allows CIDR rules in NO_PROXY
		t.Proxy = NewProxierWithNoProxyCIDR(http.ProxyFromEnvironment)
	}
	// If no custom dialer is set, use the default context dialer
	if t.DialContext == nil && t.Dial == nil {
		t.DialContext = defaultTransport.DialContext
	}
	if t.TLSHandshakeTimeout == 0 {
		t.TLSHandshakeTimeout = defaultTransport.TLSHandshakeTimeout
	}
	if t.IdleConnTimeout == 0 {
		t.IdleConnTimeout = defaultTransport.IdleConnTimeout
	}
	return t
}

// SetTransportDefaults applies the defaults from http.DefaultTransport
// for the Proxy, Dial, and TLSHandshakeTimeout fields if unset
func SetTransportDefaults(t *http.Transport) *http.Transport {
	t = SetOldTransportDefaults(t)
	// Allow clients to disable http2 if needed.
	if s := os.Getenv("DISABLE_HTTP2"); len(s) > 0 {
		klog.Infof("HTTP2 has been explicitly disabled")
<<<<<<< HEAD
	} else {
=======
	} else if allowsHTTP2(t) {
>>>>>>> bc63fde3
		if err := http2.ConfigureTransport(t); err != nil {
			klog.Warningf("Transport failed http2 configuration: %v", err)
		}
	}
	return t
}

func allowsHTTP2(t *http.Transport) bool {
	if t.TLSClientConfig == nil || len(t.TLSClientConfig.NextProtos) == 0 {
		// the transport expressed no NextProto preference, allow
		return true
	}
	for _, p := range t.TLSClientConfig.NextProtos {
		if p == http2.NextProtoTLS {
			// the transport explicitly allowed http/2
			return true
		}
	}
	// the transport explicitly set NextProtos and excluded http/2
	return false
}

type RoundTripperWrapper interface {
	http.RoundTripper
	WrappedRoundTripper() http.RoundTripper
}

type DialFunc func(ctx context.Context, net, addr string) (net.Conn, error)

func DialerFor(transport http.RoundTripper) (DialFunc, error) {
	if transport == nil {
		return nil, nil
	}

	switch transport := transport.(type) {
	case *http.Transport:
		// transport.DialContext takes precedence over transport.Dial
		if transport.DialContext != nil {
			return transport.DialContext, nil
		}
		// adapt transport.Dial to the DialWithContext signature
		if transport.Dial != nil {
			return func(ctx context.Context, net, addr string) (net.Conn, error) {
				return transport.Dial(net, addr)
			}, nil
		}
		// otherwise return nil
		return nil, nil
	case RoundTripperWrapper:
		return DialerFor(transport.WrappedRoundTripper())
	default:
		return nil, fmt.Errorf("unknown transport type: %T", transport)
	}
}

type TLSClientConfigHolder interface {
	TLSClientConfig() *tls.Config
}

func TLSClientConfig(transport http.RoundTripper) (*tls.Config, error) {
	if transport == nil {
		return nil, nil
	}

	switch transport := transport.(type) {
	case *http.Transport:
		return transport.TLSClientConfig, nil
	case TLSClientConfigHolder:
		return transport.TLSClientConfig(), nil
	case RoundTripperWrapper:
		return TLSClientConfig(transport.WrappedRoundTripper())
	default:
		return nil, fmt.Errorf("unknown transport type: %T", transport)
	}
}

func FormatURL(scheme string, host string, port int, path string) *url.URL {
	return &url.URL{
		Scheme: scheme,
		Host:   net.JoinHostPort(host, strconv.Itoa(port)),
		Path:   path,
	}
}

func GetHTTPClient(req *http.Request) string {
	if ua := req.UserAgent(); len(ua) != 0 {
		return ua
	}
	return "unknown"
}

// SourceIPs splits the comma separated X-Forwarded-For header or returns the X-Real-Ip header or req.RemoteAddr,
// in that order, ignoring invalid IPs. It returns nil if all of these are empty or invalid.
func SourceIPs(req *http.Request) []net.IP {
	hdr := req.Header
	// First check the X-Forwarded-For header for requests via proxy.
	hdrForwardedFor := hdr.Get("X-Forwarded-For")
	forwardedForIPs := []net.IP{}
	if hdrForwardedFor != "" {
		// X-Forwarded-For can be a csv of IPs in case of multiple proxies.
		// Use the first valid one.
		parts := strings.Split(hdrForwardedFor, ",")
		for _, part := range parts {
			ip := net.ParseIP(strings.TrimSpace(part))
			if ip != nil {
				forwardedForIPs = append(forwardedForIPs, ip)
			}
		}
	}
	if len(forwardedForIPs) > 0 {
		return forwardedForIPs
	}

	// Try the X-Real-Ip header.
	hdrRealIp := hdr.Get("X-Real-Ip")
	if hdrRealIp != "" {
		ip := net.ParseIP(hdrRealIp)
		if ip != nil {
			return []net.IP{ip}
		}
	}

	// Fallback to Remote Address in request, which will give the correct client IP when there is no proxy.
	// Remote Address in Go's HTTP server is in the form host:port so we need to split that first.
	host, _, err := net.SplitHostPort(req.RemoteAddr)
	if err == nil {
		if remoteIP := net.ParseIP(host); remoteIP != nil {
			return []net.IP{remoteIP}
		}
	}

	// Fallback if Remote Address was just IP.
	if remoteIP := net.ParseIP(req.RemoteAddr); remoteIP != nil {
		return []net.IP{remoteIP}
	}

	return nil
}

// Extracts and returns the clients IP from the given request.
// Looks at X-Forwarded-For header, X-Real-Ip header and request.RemoteAddr in that order.
// Returns nil if none of them are set or is set to an invalid value.
func GetClientIP(req *http.Request) net.IP {
	ips := SourceIPs(req)
	if len(ips) == 0 {
		return nil
	}
	return ips[0]
}

// Prepares the X-Forwarded-For header for another forwarding hop by appending the previous sender's
// IP address to the X-Forwarded-For chain.
func AppendForwardedForHeader(req *http.Request) {
	// Copied from net/http/httputil/reverseproxy.go:
	if clientIP, _, err := net.SplitHostPort(req.RemoteAddr); err == nil {
		// If we aren't the first proxy retain prior
		// X-Forwarded-For information as a comma+space
		// separated list and fold multiple headers into one.
		if prior, ok := req.Header["X-Forwarded-For"]; ok {
			clientIP = strings.Join(prior, ", ") + ", " + clientIP
		}
		req.Header.Set("X-Forwarded-For", clientIP)
	}
}

var defaultProxyFuncPointer = fmt.Sprintf("%p", http.ProxyFromEnvironment)

// isDefault checks to see if the transportProxierFunc is pointing to the default one
func isDefault(transportProxier func(*http.Request) (*url.URL, error)) bool {
	transportProxierPointer := fmt.Sprintf("%p", transportProxier)
	return transportProxierPointer == defaultProxyFuncPointer
}

// NewProxierWithNoProxyCIDR constructs a Proxier function that respects CIDRs in NO_PROXY and delegates if
// no matching CIDRs are found
func NewProxierWithNoProxyCIDR(delegate func(req *http.Request) (*url.URL, error)) func(req *http.Request) (*url.URL, error) {
	// we wrap the default method, so we only need to perform our check if the NO_PROXY (or no_proxy) envvar has a CIDR in it
	noProxyEnv := os.Getenv("NO_PROXY")
	if noProxyEnv == "" {
		noProxyEnv = os.Getenv("no_proxy")
	}
	noProxyRules := strings.Split(noProxyEnv, ",")

	cidrs := []*net.IPNet{}
	for _, noProxyRule := range noProxyRules {
		_, cidr, _ := net.ParseCIDR(noProxyRule)
		if cidr != nil {
			cidrs = append(cidrs, cidr)
		}
	}

	if len(cidrs) == 0 {
		return delegate
	}

	return func(req *http.Request) (*url.URL, error) {
		ip := net.ParseIP(req.URL.Hostname())
		if ip == nil {
			return delegate(req)
		}

		for _, cidr := range cidrs {
			if cidr.Contains(ip) {
				return nil, nil
			}
		}

		return delegate(req)
	}
}

// DialerFunc implements Dialer for the provided function.
type DialerFunc func(req *http.Request) (net.Conn, error)

func (fn DialerFunc) Dial(req *http.Request) (net.Conn, error) {
	return fn(req)
}

// Dialer dials a host and writes a request to it.
type Dialer interface {
	// Dial connects to the host specified by req's URL, writes the request to the connection, and
	// returns the opened net.Conn.
	Dial(req *http.Request) (net.Conn, error)
}

// ConnectWithRedirects uses dialer to send req, following up to 10 redirects (relative to
// originalLocation). It returns the opened net.Conn and the raw response bytes.
// If requireSameHostRedirects is true, only redirects to the same host are permitted.
func ConnectWithRedirects(originalMethod string, originalLocation *url.URL, header http.Header, originalBody io.Reader, dialer Dialer, requireSameHostRedirects bool) (net.Conn, []byte, error) {
	const (
		maxRedirects    = 9     // Fail on the 10th redirect
		maxResponseSize = 16384 // play it safe to allow the potential for lots of / large headers
	)

	var (
		location         = originalLocation
		method           = originalMethod
		intermediateConn net.Conn
		rawResponse      = bytes.NewBuffer(make([]byte, 0, 256))
		body             = originalBody
	)

	defer func() {
		if intermediateConn != nil {
			intermediateConn.Close()
		}
	}()

redirectLoop:
	for redirects := 0; ; redirects++ {
		if redirects > maxRedirects {
			return nil, nil, fmt.Errorf("too many redirects (%d)", redirects)
		}

		req, err := http.NewRequest(method, location.String(), body)
		if err != nil {
			return nil, nil, err
		}

		req.Header = header

		intermediateConn, err = dialer.Dial(req)
		if err != nil {
			return nil, nil, err
		}

		// Peek at the backend response.
		rawResponse.Reset()
		respReader := bufio.NewReader(io.TeeReader(
			io.LimitReader(intermediateConn, maxResponseSize), // Don't read more than maxResponseSize bytes.
			rawResponse)) // Save the raw response.
		resp, err := http.ReadResponse(respReader, nil)
		if err != nil {
			// Unable to read the backend response; let the client handle it.
			klog.Warningf("Error reading backend response: %v", err)
			break redirectLoop
		}

		switch resp.StatusCode {
		case http.StatusFound:
			// Redirect, continue.
		default:
			// Don't redirect.
			break redirectLoop
		}

		// Redirected requests switch to "GET" according to the HTTP spec:
		// https://www.w3.org/Protocols/rfc2616/rfc2616-sec10.html#sec10.3
		method = "GET"
		// don't send a body when following redirects
		body = nil

		resp.Body.Close() // not used

		// Prepare to follow the redirect.
		redirectStr := resp.Header.Get("Location")
		if redirectStr == "" {
			return nil, nil, fmt.Errorf("%d response missing Location header", resp.StatusCode)
		}
		// We have to parse relative to the current location, NOT originalLocation. For example,
		// if we request http://foo.com/a and get back "http://bar.com/b", the result should be
		// http://bar.com/b. If we then make that request and get back a redirect to "/c", the result
		// should be http://bar.com/c, not http://foo.com/c.
		location, err = location.Parse(redirectStr)
		if err != nil {
			return nil, nil, fmt.Errorf("malformed Location header: %v", err)
		}

		// Only follow redirects to the same host. Otherwise, propagate the redirect response back.
		if requireSameHostRedirects && location.Hostname() != originalLocation.Hostname() {
			break redirectLoop
		}

		// Reset the connection.
		intermediateConn.Close()
		intermediateConn = nil
	}

	connToReturn := intermediateConn
	intermediateConn = nil // Don't close the connection when we return it.
	return connToReturn, rawResponse.Bytes(), nil
}

// CloneRequest creates a shallow copy of the request along with a deep copy of the Headers.
func CloneRequest(req *http.Request) *http.Request {
	r := new(http.Request)

	// shallow clone
	*r = *req

	// deep copy headers
	r.Header = CloneHeader(req.Header)

	return r
}

// CloneHeader creates a deep copy of an http.Header.
func CloneHeader(in http.Header) http.Header {
	out := make(http.Header, len(in))
	for key, values := range in {
		newValues := make([]string, len(values))
		copy(newValues, values)
		out[key] = newValues
	}
	return out
}<|MERGE_RESOLUTION|>--- conflicted
+++ resolved
@@ -114,11 +114,7 @@
 	// Allow clients to disable http2 if needed.
 	if s := os.Getenv("DISABLE_HTTP2"); len(s) > 0 {
 		klog.Infof("HTTP2 has been explicitly disabled")
-<<<<<<< HEAD
-	} else {
-=======
 	} else if allowsHTTP2(t) {
->>>>>>> bc63fde3
 		if err := http2.ConfigureTransport(t); err != nil {
 			klog.Warningf("Transport failed http2 configuration: %v", err)
 		}
