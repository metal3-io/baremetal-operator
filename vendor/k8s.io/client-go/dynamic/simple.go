--- conflicted
+++ resolved
@@ -310,12 +310,9 @@
 }
 
 func (c *dynamicResourceClient) Patch(name string, pt types.PatchType, data []byte, opts metav1.PatchOptions, subresources ...string) (*unstructured.Unstructured, error) {
-<<<<<<< HEAD
-=======
 	if len(name) == 0 {
 		return nil, fmt.Errorf("name is required")
 	}
->>>>>>> bc63fde3
 	result := c.client.client.
 		Patch(pt).
 		AbsPath(append(c.makeURLSegments(name), subresources...)...).
