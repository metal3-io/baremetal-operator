/*
Copyright 2017 The Kubernetes Authors.

Licensed under the Apache License, Version 2.0 (the "License");
you may not use this file except in compliance with the License.
You may obtain a copy of the License at

    http://www.apache.org/licenses/LICENSE-2.0

Unless required by applicable law or agreed to in writing, software
distributed under the License is distributed on an "AS IS" BASIS,
WITHOUT WARRANTIES OR CONDITIONS OF ANY KIND, either express or implied.
See the License for the specific language governing permissions and
limitations under the License.
*/

package util

import "strings"

// [DEPRECATED] ToCanonicalName converts Golang package/type canonical name into REST friendly OpenAPI name.
// This method is deprecated because it has a misleading name. Please use ToRESTFriendlyName
// instead
//
// NOTE: actually the "canonical name" in this method should be named "REST friendly OpenAPI name",
// which is different from "canonical name" defined in GetCanonicalTypeName. The "canonical name" defined
// in GetCanonicalTypeName means Go type names with full package path.
//
// Examples of REST friendly OpenAPI name:
//	Input:  k8s.io/api/core/v1.Pod
//	Output: io.k8s.api.core.v1.Pod
//
//	Input:  k8s.io/api/core/v1
//	Output: io.k8s.api.core.v1
//
//	Input:  csi.storage.k8s.io/v1alpha1.CSINodeInfo
//	Output: io.k8s.storage.csi.v1alpha1.CSINodeInfo
func ToCanonicalName(name string) string {
	return ToRESTFriendlyName(name)
}

// ToRESTFriendlyName converts Golang package/type canonical name into REST friendly OpenAPI name.
//
// Examples of REST friendly OpenAPI name:
//	Input:  k8s.io/api/core/v1.Pod
//	Output: io.k8s.api.core.v1.Pod
//
//	Input:  k8s.io/api/core/v1
//	Output: io.k8s.api.core.v1
//
//	Input:  csi.storage.k8s.io/v1alpha1.CSINodeInfo
//	Output: io.k8s.storage.csi.v1alpha1.CSINodeInfo
func ToRESTFriendlyName(name string) string {
	nameParts := strings.Split(name, "/")
	// Reverse first part. e.g., io.k8s... instead of k8s.io...
	if len(nameParts) > 0 && strings.Contains(nameParts[0], ".") {
		parts := strings.Split(nameParts[0], ".")
		for i, j := 0, len(parts)-1; i < j; i, j = i+1, j-1 {
			parts[i], parts[j] = parts[j], parts[i]
		}
		nameParts[0] = strings.Join(parts, ".")
	}
	return strings.Join(nameParts, ".")
<<<<<<< HEAD
=======
}

// OpenAPICanonicalTypeNamer is an interface for models without Go type to seed model name.
//
// OpenAPI canonical names are Go type names with full package path, for uniquely indentifying
// a model / Go type. If a Go type is vendored from another package, only the path after "/vendor/"
// should be used. For custom resource definition (CRD), the canonical name is expected to be
//     group/version.kind
//
// Examples of canonical name:
//     Go type: k8s.io/kubernetes/pkg/apis/core.Pod
//     CRD:     csi.storage.k8s.io/v1alpha1.CSINodeInfo
//
// Example for vendored Go type:
//     Original full path:  k8s.io/kubernetes/vendor/k8s.io/api/core/v1.Pod
//     Canonical name:      k8s.io/api/core/v1.Pod
type OpenAPICanonicalTypeNamer interface {
	OpenAPICanonicalTypeName() string
}

// GetCanonicalTypeName will find the canonical type name of a sample object, removing
// the "vendor" part of the path
func GetCanonicalTypeName(model interface{}) string {
	if namer, ok := model.(OpenAPICanonicalTypeNamer); ok {
		return namer.OpenAPICanonicalTypeName()
	}
	t := reflect.TypeOf(model)
	if t.Kind() == reflect.Ptr {
		t = t.Elem()
	}
	if t.PkgPath() == "" {
		return t.Name()
	}
	path := t.PkgPath()
	if strings.Contains(path, "/vendor/") {
		path = path[strings.Index(path, "/vendor/")+len("/vendor/"):]
	}
	return path + "." + t.Name()
>>>>>>> bc63fde3
}<|MERGE_RESOLUTION|>--- conflicted
+++ resolved
@@ -16,7 +16,10 @@
 
 package util
 
-import "strings"
+import (
+	"reflect"
+	"strings"
+)
 
 // [DEPRECATED] ToCanonicalName converts Golang package/type canonical name into REST friendly OpenAPI name.
 // This method is deprecated because it has a misleading name. Please use ToRESTFriendlyName
@@ -61,8 +64,6 @@
 		nameParts[0] = strings.Join(parts, ".")
 	}
 	return strings.Join(nameParts, ".")
-<<<<<<< HEAD
-=======
 }
 
 // OpenAPICanonicalTypeNamer is an interface for models without Go type to seed model name.
@@ -101,5 +102,4 @@
 		path = path[strings.Index(path, "/vendor/")+len("/vendor/"):]
 	}
 	return path + "." + t.Name()
->>>>>>> bc63fde3
 }