--- conflicted
+++ resolved
@@ -36,29 +36,17 @@
 
 // Cache knows how to load Kubernetes objects, fetch informers to request
 // to receive events for Kubernetes objects (at a low-level),
-<<<<<<< HEAD
-// and add indicies to fields on the objects stored in the cache.
-=======
 // and add indices to fields on the objects stored in the cache.
->>>>>>> bc63fde3
 type Cache interface {
 	// Cache acts as a client to objects stored in the cache.
 	client.Reader
 
-<<<<<<< HEAD
-	// Cache loads informers and adds field indicies.
-=======
 	// Cache loads informers and adds field indices.
->>>>>>> bc63fde3
 	Informers
 }
 
 // Informers knows how to create or fetch informers for different
-<<<<<<< HEAD
-// group-version-kinds, and add indicies to those informers.  It's safe to call
-=======
 // group-version-kinds, and add indices to those informers.  It's safe to call
->>>>>>> bc63fde3
 // GetInformer from multiple threads.
 type Informers interface {
 	// GetInformer fetches or constructs an informer for the given object that corresponds to a single
@@ -76,11 +64,7 @@
 	// WaitForCacheSync waits for all the caches to sync.  Returns false if it could not sync a cache.
 	WaitForCacheSync(stop <-chan struct{}) bool
 
-<<<<<<< HEAD
-	// Informers knows how to add indicies to the caches (informers) that it manages.
-=======
 	// Informers knows how to add indices to the caches (informers) that it manages.
->>>>>>> bc63fde3
 	client.FieldIndexer
 }
 
