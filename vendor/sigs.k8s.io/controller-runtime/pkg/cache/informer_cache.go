--- conflicted
+++ resolved
@@ -69,11 +69,7 @@
 }
 
 // List implements Reader
-<<<<<<< HEAD
-func (ip *informerCache) List(ctx context.Context, out runtime.Object, opts ...client.ListOptionFunc) error {
-=======
 func (ip *informerCache) List(ctx context.Context, out runtime.Object, opts ...client.ListOption) error {
->>>>>>> bc63fde3
 	gvk, err := apiutil.GVKForObject(out, ip.Scheme)
 	if err != nil {
 		return err
@@ -110,13 +106,10 @@
 		return err
 	}
 
-<<<<<<< HEAD
-=======
 	if !started {
 		return &ErrCacheNotStarted{}
 	}
 
->>>>>>> bc63fde3
 	return cache.Reader.List(ctx, out, opts...)
 }
 
