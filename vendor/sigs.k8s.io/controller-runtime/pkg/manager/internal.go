/*
Copyright 2018 The Kubernetes Authors.

Licensed under the Apache License, Version 2.0 (the "License");
you may not use this file except in compliance with the License.
You may obtain a copy of the License at

    http://www.apache.org/licenses/LICENSE-2.0

Unless required by applicable law or agreed to in writing, software
distributed under the License is distributed on an "AS IS" BASIS,
WITHOUT WARRANTIES OR CONDITIONS OF ANY KIND, either express or implied.
See the License for the specific language governing permissions and
limitations under the License.
*/

package manager

import (
	"context"
	"fmt"
	"net"
	"net/http"
	"sync"
	"time"

	"github.com/prometheus/client_golang/prometheus/promhttp"
	"k8s.io/apimachinery/pkg/api/meta"
	"k8s.io/apimachinery/pkg/runtime"
	"k8s.io/client-go/rest"
	"k8s.io/client-go/tools/leaderelection"
	"k8s.io/client-go/tools/leaderelection/resourcelock"
	"k8s.io/client-go/tools/record"

	"sigs.k8s.io/controller-runtime/pkg/cache"
	"sigs.k8s.io/controller-runtime/pkg/client"
<<<<<<< HEAD
=======
	"sigs.k8s.io/controller-runtime/pkg/healthz"
>>>>>>> bc63fde3
	logf "sigs.k8s.io/controller-runtime/pkg/internal/log"
	"sigs.k8s.io/controller-runtime/pkg/metrics"
	"sigs.k8s.io/controller-runtime/pkg/recorder"
	"sigs.k8s.io/controller-runtime/pkg/runtime/inject"
	"sigs.k8s.io/controller-runtime/pkg/webhook"
<<<<<<< HEAD
	"sigs.k8s.io/controller-runtime/pkg/webhook/conversion"
)

const (
	// Values taken from: https://github.com/kubernetes/apiserver/blob/master/pkg/apis/config/v1alpha1/defaults.go
	defaultLeaseDuration = 15 * time.Second
	defaultRenewDeadline = 10 * time.Second
	defaultRetryPeriod   = 2 * time.Second
)

=======
)

const (
	// Values taken from: https://github.com/kubernetes/apiserver/blob/master/pkg/apis/config/v1alpha1/defaults.go
	defaultLeaseDuration = 15 * time.Second
	defaultRenewDeadline = 10 * time.Second
	defaultRetryPeriod   = 2 * time.Second

	defaultReadinessEndpoint = "/readyz"
	defaultLivenessEndpoint  = "/healthz"
)

>>>>>>> bc63fde3
var log = logf.RuntimeLog.WithName("manager")

type controllerManager struct {
	// config is the rest.config used to talk to the apiserver.  Required.
	config *rest.Config

	// scheme is the scheme injected into Controllers, EventHandlers, Sources and Predicates.  Defaults
	// to scheme.scheme.
	scheme *runtime.Scheme

	// leaderElectionRunnables is the set of Controllers that the controllerManager injects deps into and Starts.
	// These Runnables are managed by lead election.
	leaderElectionRunnables []Runnable
	// nonLeaderElectionRunnables is the set of webhook servers that the controllerManager injects deps into and Starts.
	// These Runnables will not be blocked by lead election.
	nonLeaderElectionRunnables []Runnable

	cache cache.Cache

	// TODO(directxman12): Provide an escape hatch to get individual indexers
	// client is the client injected into Controllers (and EventHandlers, Sources and Predicates).
	client client.Client

	// apiReader is the reader that will make requests to the api server and not the cache.
	apiReader client.Reader

	// fieldIndexes knows how to add field indexes over the Cache used by this controller,
	// which can later be consumed via field selectors from the injected client.
	fieldIndexes client.FieldIndexer

	// recorderProvider is used to generate event recorders that will be injected into Controllers
	// (and EventHandlers, Sources and Predicates).
	recorderProvider recorder.Provider

	// resourceLock forms the basis for leader election
	resourceLock resourcelock.Interface

	// mapper is used to map resources to kind, and map kind and version.
	mapper meta.RESTMapper

	// metricsListener is used to serve prometheus metrics
	metricsListener net.Listener

	// healthProbeListener is used to serve liveness probe
	healthProbeListener net.Listener

	// Readiness probe endpoint name
	readinessEndpointName string

	// Liveness probe endpoint name
	livenessEndpointName string

	// Readyz probe handler
	readyzHandler *healthz.Handler

	// Healthz probe handler
	healthzHandler *healthz.Handler

	mu             sync.Mutex
	started        bool
	startedLeader  bool
	healthzStarted bool

	// NB(directxman12): we don't just use an error channel here to avoid the situation where the
	// error channel is too small and we end up blocking some goroutines waiting to report their errors.
	// errSignal lets us track when we should stop because an error occurred
	errSignal *errSignaler

	// internalStop is the stop channel *actually* used by everything involved
	// with the manager as a stop channel, so that we can pass a stop channel
	// to things that need it off the bat (like the Channel source).  It can
	// be closed via `internalStopper` (by being the same underlying channel).
	internalStop <-chan struct{}

	// internalStopper is the write side of the internal stop channel, allowing us to close it.
	// It and `internalStop` should point to the same channel.
	internalStopper chan<- struct{}

	startCache func(stop <-chan struct{}) error

	// port is the port that the webhook server serves at.
	port int
	// host is the hostname that the webhook server binds to.
	host string
<<<<<<< HEAD
=======
	// CertDir is the directory that contains the server key and certificate.
	// if not set, webhook server would look up the server key and certificate in
	// {TempDir}/k8s-webhook-server/serving-certs
	certDir string
>>>>>>> bc63fde3

	webhookServer *webhook.Server

	// leaseDuration is the duration that non-leader candidates will
	// wait to force acquire leadership.
	leaseDuration time.Duration
	// renewDeadline is the duration that the acting master will retry
	// refreshing leadership before giving up.
	renewDeadline time.Duration
	// retryPeriod is the duration the LeaderElector clients should wait
	// between tries of actions.
	retryPeriod time.Duration
<<<<<<< HEAD
}

=======
}

type errSignaler struct {
	// errSignal indicates that an error occurred, when closed.  It shouldn't
	// be written to.
	errSignal chan struct{}

	// err is the received error
	err error

	mu sync.Mutex
}

func (r *errSignaler) SignalError(err error) {
	r.mu.Lock()
	defer r.mu.Unlock()

	if err == nil {
		// non-error, ignore
		log.Error(nil, "SignalError called without an (with a nil) error, which should never happen, ignoring")
		return
	}

	if r.err != nil {
		// we already have an error, don't try again
		return
	}

	// save the error and report it
	r.err = err
	close(r.errSignal)
}

func (r *errSignaler) Error() error {
	r.mu.Lock()
	defer r.mu.Unlock()

	return r.err
}

func (r *errSignaler) GotError() chan struct{} {
	r.mu.Lock()
	defer r.mu.Unlock()

	return r.errSignal
}

>>>>>>> bc63fde3
// Add sets dependencies on i, and adds it to the list of Runnables to start.
func (cm *controllerManager) Add(r Runnable) error {
	cm.mu.Lock()
	defer cm.mu.Unlock()

	// Set dependencies on the object
	if err := cm.SetFields(r); err != nil {
		return err
	}

<<<<<<< HEAD
	// Add the runnable to the leader election or the non-leaderelection list
	if leRunnable, ok := r.(LeaderElectionRunnable); ok && !leRunnable.NeedLeaderElection() {
		cm.nonLeaderElectionRunnables = append(cm.nonLeaderElectionRunnables, r)
	} else {
		cm.leaderElectionRunnables = append(cm.leaderElectionRunnables, r)
	}

	if cm.started {
=======
	var shouldStart bool

	// Add the runnable to the leader election or the non-leaderelection list
	if leRunnable, ok := r.(LeaderElectionRunnable); ok && !leRunnable.NeedLeaderElection() {
		shouldStart = cm.started
		cm.nonLeaderElectionRunnables = append(cm.nonLeaderElectionRunnables, r)
	} else {
		shouldStart = cm.startedLeader
		cm.leaderElectionRunnables = append(cm.leaderElectionRunnables, r)
	}

	if shouldStart {
>>>>>>> bc63fde3
		// If already started, start the controller
		go func() {
			if err := r.Start(cm.internalStop); err != nil {
				cm.errSignal.SignalError(err)
			}
		}()
	}

	return nil
}

func (cm *controllerManager) SetFields(i interface{}) error {
	if _, err := inject.ConfigInto(cm.config, i); err != nil {
		return err
	}
	if _, err := inject.ClientInto(cm.client, i); err != nil {
		return err
	}
	if _, err := inject.APIReaderInto(cm.apiReader, i); err != nil {
		return err
	}
	if _, err := inject.SchemeInto(cm.scheme, i); err != nil {
		return err
	}
	if _, err := inject.CacheInto(cm.cache, i); err != nil {
		return err
	}
	if _, err := inject.InjectorInto(cm.SetFields, i); err != nil {
		return err
	}
	if _, err := inject.StopChannelInto(cm.internalStop, i); err != nil {
		return err
	}
	if _, err := inject.MapperInto(cm.mapper, i); err != nil {
		return err
	}
	return nil
}

// AddHealthzCheck allows you to add Healthz checker
func (cm *controllerManager) AddHealthzCheck(name string, check healthz.Checker) error {
	cm.mu.Lock()
	defer cm.mu.Unlock()

	if cm.healthzStarted {
		return fmt.Errorf("unable to add new checker because healthz endpoint has already been created")
	}

	if cm.healthzHandler == nil {
		cm.healthzHandler = &healthz.Handler{Checks: map[string]healthz.Checker{}}
	}

	cm.healthzHandler.Checks[name] = check
	return nil
}

// AddReadyzCheck allows you to add Readyz checker
func (cm *controllerManager) AddReadyzCheck(name string, check healthz.Checker) error {
	cm.mu.Lock()
	defer cm.mu.Unlock()

	if cm.healthzStarted {
		return fmt.Errorf("unable to add new checker because readyz endpoint has already been created")
	}

	if cm.readyzHandler == nil {
		cm.readyzHandler = &healthz.Handler{Checks: map[string]healthz.Checker{}}
	}

	cm.readyzHandler.Checks[name] = check
	return nil
}

func (cm *controllerManager) GetConfig() *rest.Config {
	return cm.config
}

func (cm *controllerManager) GetClient() client.Client {
	return cm.client
}

func (cm *controllerManager) GetScheme() *runtime.Scheme {
	return cm.scheme
}

func (cm *controllerManager) GetFieldIndexer() client.FieldIndexer {
	return cm.fieldIndexes
}

func (cm *controllerManager) GetCache() cache.Cache {
	return cm.cache
}

func (cm *controllerManager) GetEventRecorderFor(name string) record.EventRecorder {
	return cm.recorderProvider.GetEventRecorderFor(name)
}

func (cm *controllerManager) GetRESTMapper() meta.RESTMapper {
	return cm.mapper
}

func (cm *controllerManager) GetAPIReader() client.Reader {
	return cm.apiReader
}

func (cm *controllerManager) GetWebhookServer() *webhook.Server {
	if cm.webhookServer == nil {
		cm.webhookServer = &webhook.Server{
<<<<<<< HEAD
			Port: cm.port,
			Host: cm.host,
		}
		cm.webhookServer.Register("/convert", &conversion.Webhook{})
=======
			Port:    cm.port,
			Host:    cm.host,
			CertDir: cm.certDir,
		}
>>>>>>> bc63fde3
		if err := cm.Add(cm.webhookServer); err != nil {
			panic("unable to add webhookServer to the controller manager")
		}
	}
	return cm.webhookServer
}

func (cm *controllerManager) serveMetrics(stop <-chan struct{}) {
	var metricsPath = "/metrics"
	handler := promhttp.HandlerFor(metrics.Registry, promhttp.HandlerOpts{
		ErrorHandling: promhttp.HTTPErrorOnError,
	})
	// TODO(JoelSpeed): Use existing Kubernetes machinery for serving metrics
	mux := http.NewServeMux()
	mux.Handle(metricsPath, handler)
	server := http.Server{
		Handler: mux,
	}
	// Run the server
	go func() {
		log.Info("starting metrics server", "path", metricsPath)
		if err := server.Serve(cm.metricsListener); err != nil && err != http.ErrServerClosed {
			cm.errSignal.SignalError(err)
		}
	}()

	// Shutdown the server when stop is closed
	select {
	case <-stop:
		if err := server.Shutdown(context.Background()); err != nil {
			cm.errSignal.SignalError(err)
		}
	}
}

func (cm *controllerManager) serveHealthProbes(stop <-chan struct{}) {
	cm.mu.Lock()
	mux := http.NewServeMux()

	if cm.readyzHandler != nil {
		mux.Handle(cm.readinessEndpointName, http.StripPrefix(cm.readinessEndpointName, cm.readyzHandler))
	}
	if cm.healthzHandler != nil {
		mux.Handle(cm.livenessEndpointName, http.StripPrefix(cm.livenessEndpointName, cm.healthzHandler))
	}

	server := http.Server{
		Handler: mux,
	}
	// Run server
	go func() {
		if err := server.Serve(cm.healthProbeListener); err != nil && err != http.ErrServerClosed {
			cm.errSignal.SignalError(err)
		}
	}()
	cm.healthzStarted = true
	cm.mu.Unlock()

	// Shutdown the server when stop is closed
	select {
	case <-stop:
		if err := server.Shutdown(context.Background()); err != nil {
			cm.errSignal.SignalError(err)
		}
	}
}

func (cm *controllerManager) Start(stop <-chan struct{}) error {
	// join the passed-in stop channel as an upstream feeding into cm.internalStopper
	defer close(cm.internalStopper)

	// initialize this here so that we reset the signal channel state on every start
	cm.errSignal = &errSignaler{errSignal: make(chan struct{})}

	// Metrics should be served whether the controller is leader or not.
	// (If we don't serve metrics for non-leaders, prometheus will still scrape
	// the pod but will get a connection refused)
	if cm.metricsListener != nil {
		go cm.serveMetrics(cm.internalStop)
	}

<<<<<<< HEAD
=======
	// Serve health probes
	if cm.healthProbeListener != nil {
		go cm.serveHealthProbes(cm.internalStop)
	}

>>>>>>> bc63fde3
	go cm.startNonLeaderElectionRunnables()

	if cm.resourceLock != nil {
		err := cm.startLeaderElection()
		if err != nil {
			return err
		}
	} else {
		go cm.startLeaderElectionRunnables()
	}

	select {
	case <-stop:
		// We are done
		return nil
	case <-cm.errSignal.GotError():
		// Error starting a controller
		return cm.errSignal.Error()
	}
}

func (cm *controllerManager) startNonLeaderElectionRunnables() {
	cm.mu.Lock()
	defer cm.mu.Unlock()

	cm.waitForCache()

	// Start the non-leaderelection Runnables after the cache has synced
	for _, c := range cm.nonLeaderElectionRunnables {
		// Controllers block, but we want to return an error if any have an error starting.
		// Write any Start errors to a channel so we can return them
		ctrl := c
		go func() {
			if err := ctrl.Start(cm.internalStop); err != nil {
				cm.errSignal.SignalError(err)
			}
			// we use %T here because we don't have a good stand-in for "name",
			// and the full runnable might not serialize (mutexes, etc)
			log.V(1).Info("non-leader-election runnable finished", "runnable type", fmt.Sprintf("%T", ctrl))
		}()
	}
}

<<<<<<< HEAD
func (cm *controllerManager) startNonLeaderElectionRunnables() {
=======
func (cm *controllerManager) startLeaderElectionRunnables() {
>>>>>>> bc63fde3
	cm.mu.Lock()
	defer cm.mu.Unlock()

	cm.waitForCache()

	// Start the leader election Runnables after the cache has synced
	for _, c := range cm.leaderElectionRunnables {
		// Controllers block, but we want to return an error if any have an error starting.
		// Write any Start errors to a channel so we can return them
		ctrl := c
		go func() {
			if err := ctrl.Start(cm.internalStop); err != nil {
				cm.errSignal.SignalError(err)
			}
			// we use %T here because we don't have a good stand-in for "name",
			// and the full runnable might not serialize (mutexes, etc)
			log.V(1).Info("leader-election runnable finished", "runnable type", fmt.Sprintf("%T", ctrl))
		}()
	}

	cm.startedLeader = true
}

func (cm *controllerManager) waitForCache() {
	if cm.started {
		return
	}

	// Start the Cache. Allow the function to start the cache to be mocked out for testing
	if cm.startCache == nil {
		cm.startCache = cm.cache.Start
	}
	go func() {
		if err := cm.startCache(cm.internalStop); err != nil {
			cm.errSignal.SignalError(err)
		}
	}()

	// Wait for the caches to sync.
	// TODO(community): Check the return value and write a test
	cm.cache.WaitForCacheSync(cm.internalStop)
<<<<<<< HEAD

	// Start the non-leaderelection Runnables after the cache has synced
	for _, c := range cm.nonLeaderElectionRunnables {
		// Controllers block, but we want to return an error if any have an error starting.
		// Write any Start errors to a channel so we can return them
		ctrl := c
		go func() {
			cm.errChan <- ctrl.Start(cm.internalStop)
		}()
	}

	cm.started = true
}

func (cm *controllerManager) startLeaderElectionRunnables() {
	// Wait for the caches to sync.
	// TODO(community): Check the return value and write a test
	cm.cache.WaitForCacheSync(cm.internalStop)

	// Start the leader election Runnables after the cache has synced
	for _, c := range cm.leaderElectionRunnables {
		// Controllers block, but we want to return an error if any have an error starting.
		// Write any Start errors to a channel so we can return them
		ctrl := c
		go func() {
			cm.errChan <- ctrl.Start(cm.internalStop)
		}()
	}

=======
>>>>>>> bc63fde3
	cm.started = true
}

func (cm *controllerManager) startLeaderElection() (err error) {
	l, err := leaderelection.NewLeaderElector(leaderelection.LeaderElectionConfig{
		Lock:          cm.resourceLock,
		LeaseDuration: cm.leaseDuration,
		RenewDeadline: cm.renewDeadline,
		RetryPeriod:   cm.retryPeriod,
		Callbacks: leaderelection.LeaderCallbacks{
			OnStartedLeading: func(_ context.Context) {
				cm.startLeaderElectionRunnables()
			},
			OnStoppedLeading: func() {
				// Most implementations of leader election log.Fatal() here.
				// Since Start is wrapped in log.Fatal when called, we can just return
				// an error here which will cause the program to exit.
				cm.errSignal.SignalError(fmt.Errorf("leader election lost"))
			},
		},
	})
	if err != nil {
		return err
	}

	ctx, cancel := context.WithCancel(context.Background())
	go func() {
		select {
		case <-cm.internalStop:
			cancel()
		case <-ctx.Done():
		}
	}()

	// Start the leader elector process
	go l.Run(ctx)
	return nil
}<|MERGE_RESOLUTION|>--- conflicted
+++ resolved
@@ -34,17 +34,12 @@
 
 	"sigs.k8s.io/controller-runtime/pkg/cache"
 	"sigs.k8s.io/controller-runtime/pkg/client"
-<<<<<<< HEAD
-=======
 	"sigs.k8s.io/controller-runtime/pkg/healthz"
->>>>>>> bc63fde3
 	logf "sigs.k8s.io/controller-runtime/pkg/internal/log"
 	"sigs.k8s.io/controller-runtime/pkg/metrics"
 	"sigs.k8s.io/controller-runtime/pkg/recorder"
 	"sigs.k8s.io/controller-runtime/pkg/runtime/inject"
 	"sigs.k8s.io/controller-runtime/pkg/webhook"
-<<<<<<< HEAD
-	"sigs.k8s.io/controller-runtime/pkg/webhook/conversion"
 )
 
 const (
@@ -52,22 +47,11 @@
 	defaultLeaseDuration = 15 * time.Second
 	defaultRenewDeadline = 10 * time.Second
 	defaultRetryPeriod   = 2 * time.Second
-)
-
-=======
-)
-
-const (
-	// Values taken from: https://github.com/kubernetes/apiserver/blob/master/pkg/apis/config/v1alpha1/defaults.go
-	defaultLeaseDuration = 15 * time.Second
-	defaultRenewDeadline = 10 * time.Second
-	defaultRetryPeriod   = 2 * time.Second
 
 	defaultReadinessEndpoint = "/readyz"
 	defaultLivenessEndpoint  = "/healthz"
 )
 
->>>>>>> bc63fde3
 var log = logf.RuntimeLog.WithName("manager")
 
 type controllerManager struct {
@@ -152,13 +136,10 @@
 	port int
 	// host is the hostname that the webhook server binds to.
 	host string
-<<<<<<< HEAD
-=======
 	// CertDir is the directory that contains the server key and certificate.
 	// if not set, webhook server would look up the server key and certificate in
 	// {TempDir}/k8s-webhook-server/serving-certs
 	certDir string
->>>>>>> bc63fde3
 
 	webhookServer *webhook.Server
 
@@ -171,10 +152,6 @@
 	// retryPeriod is the duration the LeaderElector clients should wait
 	// between tries of actions.
 	retryPeriod time.Duration
-<<<<<<< HEAD
-}
-
-=======
 }
 
 type errSignaler struct {
@@ -222,7 +199,6 @@
 	return r.errSignal
 }
 
->>>>>>> bc63fde3
 // Add sets dependencies on i, and adds it to the list of Runnables to start.
 func (cm *controllerManager) Add(r Runnable) error {
 	cm.mu.Lock()
@@ -233,16 +209,6 @@
 		return err
 	}
 
-<<<<<<< HEAD
-	// Add the runnable to the leader election or the non-leaderelection list
-	if leRunnable, ok := r.(LeaderElectionRunnable); ok && !leRunnable.NeedLeaderElection() {
-		cm.nonLeaderElectionRunnables = append(cm.nonLeaderElectionRunnables, r)
-	} else {
-		cm.leaderElectionRunnables = append(cm.leaderElectionRunnables, r)
-	}
-
-	if cm.started {
-=======
 	var shouldStart bool
 
 	// Add the runnable to the leader election or the non-leaderelection list
@@ -255,7 +221,6 @@
 	}
 
 	if shouldStart {
->>>>>>> bc63fde3
 		// If already started, start the controller
 		go func() {
 			if err := r.Start(cm.internalStop); err != nil {
@@ -364,17 +329,10 @@
 func (cm *controllerManager) GetWebhookServer() *webhook.Server {
 	if cm.webhookServer == nil {
 		cm.webhookServer = &webhook.Server{
-<<<<<<< HEAD
-			Port: cm.port,
-			Host: cm.host,
-		}
-		cm.webhookServer.Register("/convert", &conversion.Webhook{})
-=======
 			Port:    cm.port,
 			Host:    cm.host,
 			CertDir: cm.certDir,
 		}
->>>>>>> bc63fde3
 		if err := cm.Add(cm.webhookServer); err != nil {
 			panic("unable to add webhookServer to the controller manager")
 		}
@@ -456,14 +414,11 @@
 		go cm.serveMetrics(cm.internalStop)
 	}
 
-<<<<<<< HEAD
-=======
 	// Serve health probes
 	if cm.healthProbeListener != nil {
 		go cm.serveHealthProbes(cm.internalStop)
 	}
 
->>>>>>> bc63fde3
 	go cm.startNonLeaderElectionRunnables()
 
 	if cm.resourceLock != nil {
@@ -507,11 +462,7 @@
 	}
 }
 
-<<<<<<< HEAD
-func (cm *controllerManager) startNonLeaderElectionRunnables() {
-=======
 func (cm *controllerManager) startLeaderElectionRunnables() {
->>>>>>> bc63fde3
 	cm.mu.Lock()
 	defer cm.mu.Unlock()
 
@@ -553,38 +504,6 @@
 	// Wait for the caches to sync.
 	// TODO(community): Check the return value and write a test
 	cm.cache.WaitForCacheSync(cm.internalStop)
-<<<<<<< HEAD
-
-	// Start the non-leaderelection Runnables after the cache has synced
-	for _, c := range cm.nonLeaderElectionRunnables {
-		// Controllers block, but we want to return an error if any have an error starting.
-		// Write any Start errors to a channel so we can return them
-		ctrl := c
-		go func() {
-			cm.errChan <- ctrl.Start(cm.internalStop)
-		}()
-	}
-
-	cm.started = true
-}
-
-func (cm *controllerManager) startLeaderElectionRunnables() {
-	// Wait for the caches to sync.
-	// TODO(community): Check the return value and write a test
-	cm.cache.WaitForCacheSync(cm.internalStop)
-
-	// Start the leader election Runnables after the cache has synced
-	for _, c := range cm.leaderElectionRunnables {
-		// Controllers block, but we want to return an error if any have an error starting.
-		// Write any Start errors to a channel so we can return them
-		ctrl := c
-		go func() {
-			cm.errChan <- ctrl.Start(cm.internalStop)
-		}()
-	}
-
-=======
->>>>>>> bc63fde3
 	cm.started = true
 }
 
