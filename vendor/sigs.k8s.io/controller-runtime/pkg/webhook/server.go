--- conflicted
+++ resolved
@@ -22,11 +22,7 @@
 	"fmt"
 	"net"
 	"net/http"
-<<<<<<< HEAD
-	"path"
-=======
 	"os"
->>>>>>> bc63fde3
 	"path/filepath"
 	"strconv"
 	"sync"
@@ -83,15 +79,20 @@
 	if s.WebhookMux == nil {
 		s.WebhookMux = http.NewServeMux()
 	}
-<<<<<<< HEAD
 
 	if s.Port <= 0 {
 		s.Port = DefaultPort
 	}
 
 	if len(s.CertDir) == 0 {
-		s.CertDir = path.Join("/tmp", "k8s-webhook-server", "serving-certs")
-	}
+		s.CertDir = filepath.Join(os.TempDir(), "k8s-webhook-server", "serving-certs")
+	}
+}
+
+// NeedLeaderElection implements the LeaderElectionRunnable interface, which indicates
+// the webhook server doesn't need leader election.
+func (*Server) NeedLeaderElection() bool {
+	return false
 }
 
 // Register marks the given webhook as being served at the given path.
@@ -105,66 +106,28 @@
 	// TODO(directxman12): call setfields if we've already started the server
 	s.webhooks[path] = hook
 	s.WebhookMux.Handle(path, instrumentedHook(path, hook))
-}
-
-=======
-
-	if s.Port <= 0 {
-		s.Port = DefaultPort
-	}
-
-	if len(s.CertDir) == 0 {
-		s.CertDir = filepath.Join(os.TempDir(), "k8s-webhook-server", "serving-certs")
-	}
-}
-
-// NeedLeaderElection implements the LeaderElectionRunnable interface, which indicates
-// the webhook server doesn't need leader election.
-func (*Server) NeedLeaderElection() bool {
-	return false
-}
-
-// Register marks the given webhook as being served at the given path.
-// It panics if two hooks are registered on the same path.
-func (s *Server) Register(path string, hook http.Handler) {
-	s.defaultingOnce.Do(s.setDefaults)
-	_, found := s.webhooks[path]
-	if found {
-		panic(fmt.Errorf("can't register duplicate path: %v", path))
-	}
-	// TODO(directxman12): call setfields if we've already started the server
-	s.webhooks[path] = hook
-	s.WebhookMux.Handle(path, instrumentedHook(path, hook))
 	log.Info("registering webhook", "path", path)
 }
 
->>>>>>> bc63fde3
 // instrumentedHook adds some instrumentation on top of the given webhook.
 func instrumentedHook(path string, hookRaw http.Handler) http.Handler {
 	return http.HandlerFunc(func(resp http.ResponseWriter, req *http.Request) {
 		startTS := time.Now()
 		defer func() { metrics.RequestLatency.WithLabelValues(path).Observe(time.Now().Sub(startTS).Seconds()) }()
 		hookRaw.ServeHTTP(resp, req)
-<<<<<<< HEAD
 
 		// TODO(directxman12): add back in metric about total requests broken down by result?
 	})
 }
 
-=======
-
-		// TODO(directxman12): add back in metric about total requests broken down by result?
-	})
-}
-
->>>>>>> bc63fde3
 // Start runs the server.
 // It will install the webhook related resources depend on the server configuration.
 func (s *Server) Start(stop <-chan struct{}) error {
 	s.defaultingOnce.Do(s.setDefaults)
-<<<<<<< HEAD
 
 	baseHookLog := log.WithName("webhooks")
+	baseHookLog.Info("starting webhook server")
+
 	// inject fields here as opposed to in Register so that we're certain to have our setFields
 	// function available.
 	for hookPath, webhook := range s.webhooks {
@@ -172,19 +135,6 @@
 			return err
 		}
 
-=======
-
-	baseHookLog := log.WithName("webhooks")
-	baseHookLog.Info("starting webhook server")
-
-	// inject fields here as opposed to in Register so that we're certain to have our setFields
-	// function available.
-	for hookPath, webhook := range s.webhooks {
-		if err := s.setFields(webhook); err != nil {
-			return err
-		}
-
->>>>>>> bc63fde3
 		// NB(directxman12): we don't propagate this further by wrapping setFields because it's
 		// unclear if this is how we want to deal with log propagation.  In this specific instance,
 		// we want to be able to pass a logger to webhooks because they don't know their own path.
@@ -217,16 +167,6 @@
 		return err
 	}
 
-<<<<<<< HEAD
-	srv := &http.Server{
-		Handler: s.WebhookMux,
-	}
-
-	idleConnsClosed := make(chan struct{})
-	go func() {
-		<-stop
-
-=======
 	log.Info("serving webhook server", "host", s.Host, "port", s.Port)
 
 	srv := &http.Server{
@@ -238,7 +178,6 @@
 		<-stop
 		log.Info("shutting down webhook server")
 
->>>>>>> bc63fde3
 		// TODO: use a context with reasonable timeout
 		if err := srv.Shutdown(context.Background()); err != nil {
 			// Error from closing listeners, or context timeout
